#!/bin/sh
#
# qemu configure script (c) 2003 Fabrice Bellard
#
# set temporary file name
if test ! -z "$TMPDIR" ; then
    TMPDIR1="${TMPDIR}"
elif test ! -z "$TEMPDIR" ; then
    TMPDIR1="${TEMPDIR}"
else
    TMPDIR1="/tmp"
fi

TMPC="${TMPDIR1}/qemu-conf-${RANDOM}-$$-${RANDOM}.c"
TMPO="${TMPDIR1}/qemu-conf-${RANDOM}-$$-${RANDOM}.o"
TMPE="${TMPDIR1}/qemu-conf-${RANDOM}-$$-${RANDOM}.exe"

# NB: do not call "exit" in the trap handler; this is buggy with some shells;
# see <1285349658-3122-1-git-send-email-loic.minier@linaro.org>
trap "rm -f $TMPC $TMPO $TMPE" EXIT INT QUIT TERM
rm -f config.log

# Print a helpful header at the top of config.log
echo "# QEMU configure log $(date)" >> config.log
printf "# Configured with:" >> config.log
printf " '%s'" "$0" "$@" >> config.log
echo >> config.log
echo "#" >> config.log

error_exit() {
    echo
    echo "ERROR: $1"
    while test -n "$2"; do
        echo "       $2"
        shift
    done
    echo
    exit 1
}

do_cc() {
    # Run the compiler, capturing its output to the log.
    echo $cc "$@" >> config.log
    $cc "$@" >> config.log 2>&1 || return $?
    # Test passed. If this is an --enable-werror build, rerun
    # the test with -Werror and bail out if it fails. This
    # makes warning-generating-errors in configure test code
    # obvious to developers.
    if test "$werror" != "yes"; then
        return 0
    fi
    # Don't bother rerunning the compile if we were already using -Werror
    case "$*" in
        *-Werror*)
           return 0
        ;;
    esac
    echo $cc -Werror "$@" >> config.log
    $cc -Werror "$@" >> config.log 2>&1 && return $?
    error_exit "configure test passed without -Werror but failed with -Werror." \
        "This is probably a bug in the configure script. The failing command" \
        "will be at the bottom of config.log." \
        "You can run configure with --disable-werror to bypass this check."
}

compile_object() {
  do_cc $QEMU_CFLAGS -c -o $TMPO $TMPC
}

compile_prog() {
  local_cflags="$1"
  local_ldflags="$2"
  do_cc $QEMU_CFLAGS $local_cflags -o $TMPE $TMPC $LDFLAGS $local_ldflags
}

# symbolically link $1 to $2.  Portable version of "ln -sf".
symlink() {
  rm -rf "$2"
  mkdir -p "$(dirname "$2")"
  ln -s "$1" "$2"
}

# check whether a command is available to this shell (may be either an
# executable or a builtin)
has() {
    type "$1" >/dev/null 2>&1
}

# search for an executable in PATH
path_of() {
    local_command="$1"
    local_ifs="$IFS"
    local_dir=""

    # pathname has a dir component?
    if [ "${local_command#*/}" != "$local_command" ]; then
        if [ -x "$local_command" ] && [ ! -d "$local_command" ]; then
            echo "$local_command"
            return 0
        fi
    fi
    if [ -z "$local_command" ]; then
        return 1
    fi

    IFS=:
    for local_dir in $PATH; do
        if [ -x "$local_dir/$local_command" ] && [ ! -d "$local_dir/$local_command" ]; then
            echo "$local_dir/$local_command"
            IFS="${local_ifs:-$(printf ' \t\n')}"
            return 0
        fi
    done
    # not found
    IFS="${local_ifs:-$(printf ' \t\n')}"
    return 1
}

# default parameters
source_path=`dirname "$0"`
cpu=""
interp_prefix="/usr/gnemul/qemu-%M"
static="no"
cross_prefix=""
audio_drv_list=""
audio_card_list="ac97 es1370 sb16 hda"
audio_possible_cards="ac97 es1370 sb16 cs4231a adlib gus hda"
block_drv_whitelist=""
host_cc="cc"
libs_softmmu=""
libs_tools=""
audio_pt_int=""
audio_win_int=""
cc_i386=i386-pc-linux-gnu-gcc
libs_qga=""
debug_info="yes"

# Don't accept a target_list environment variable.
unset target_list

# Default value for a variable defining feature "foo".
#  * foo="no"  feature will only be used if --enable-foo arg is given
#  * foo=""    feature will be searched for, and if found, will be used
#              unless --disable-foo is given
#  * foo="yes" this value will only be set by --enable-foo flag.
#              feature will searched for,
#              if not found, configure exits with error
#
# Always add --enable-foo and --disable-foo command line args.
# Distributions want to ensure that several features are compiled in, and it
# is impossible without a --enable-foo that exits if a feature is not found.

bluez=""
brlapi=""
curl=""
curses=""
docs=""
fdt=""
nptl=""
pixman=""
sdl=""
virtfs=""
vnc="yes"
sparse="no"
uuid=""
vde=""
vnc_tls=""
vnc_sasl=""
vnc_jpeg=""
vnc_png=""
vnc_ws=""
xen=""
xen_ctrl_version=""
xen_pci_passthrough=""
linux_aio=""
cap_ng=""
attr=""
libattr=""
xfs=""

vhost_net="no"
kvm="no"
rdma="yes"
gprof="no"
debug_tcg="no"
debug="no"
strip_opt="yes"
tcg_interpreter="no"
bigendian="no"
mingw32="no"
gcov="no"
gcov_tool="gcov"
EXESUF=""
prefix="/usr/local"
mandir="\${prefix}/share/man"
datadir="\${prefix}/share"
qemu_docdir="\${prefix}/share/doc/qemu"
bindir="\${prefix}/bin"
libdir="\${prefix}/lib"
libexecdir="\${prefix}/libexec"
includedir="\${prefix}/include"
sysconfdir="\${prefix}/etc"
local_statedir="\${prefix}/var"
confsuffix="/qemu"
slirp="yes"
fmod_lib=""
fmod_inc=""
oss_lib=""
bsd="no"
linux="no"
solaris="no"
profiler="no"
cocoa="no"
softmmu="yes"
linux_user="no"
bsd_user="no"
guest_base="yes"
uname_release=""
mixemu="no"
aix="no"
blobs="yes"
pkgversion=""
pie=""
zero_malloc=""
trace_backend="nop"
trace_file="trace"
spice=""
rbd=""
smartcard_nss=""
libusb=""
usb_redir=""
glx=""
zlib="yes"
guest_agent="yes"
want_tools="yes"
libiscsi=""
coroutine=""
seccomp=""
glusterfs=""
virtio_blk_data_plane=""
gtk=""
gtkabi="2.0"
tpm="no"
libssh2=""

# parse CC options first
for opt do
  optarg=`expr "x$opt" : 'x[^=]*=\(.*\)'`
  case "$opt" in
  --cross-prefix=*) cross_prefix="$optarg"
  ;;
  --cc=*) CC="$optarg"
  ;;
  --source-path=*) source_path="$optarg"
  ;;
  --cpu=*) cpu="$optarg"
  ;;
  --extra-cflags=*) QEMU_CFLAGS="$optarg $QEMU_CFLAGS"
                    EXTRA_CFLAGS="$optarg"
  ;;
  --extra-ldflags=*) LDFLAGS="$optarg $LDFLAGS"
                     EXTRA_LDFLAGS="$optarg"
  ;;
  --enable-debug-info) debug_info="yes"
  ;;
  --disable-debug-info) debug_info="no"
  ;;
  esac
done
# OS specific
# Using uname is really, really broken.  Once we have the right set of checks
# we can eliminate its usage altogether.

# Preferred compiler:
#  ${CC} (if set)
#  ${cross_prefix}gcc (if cross-prefix specified)
#  system compiler
if test -z "${CC}${cross_prefix}"; then
  cc="$host_cc"
else
  cc="${CC-${cross_prefix}gcc}"
fi

ar="${AR-${cross_prefix}ar}"
as="${AS-${cross_prefix}as}"
cpp="${CPP-$cc -E}"
objcopy="${OBJCOPY-${cross_prefix}objcopy}"
ld="${LD-${cross_prefix}ld}"
libtool="${LIBTOOL-${cross_prefix}libtool}"
strip="${STRIP-${cross_prefix}strip}"
windres="${WINDRES-${cross_prefix}windres}"
pkg_config_exe="${PKG_CONFIG-${cross_prefix}pkg-config}"
query_pkg_config() {
    "${pkg_config_exe}" ${QEMU_PKG_CONFIG_FLAGS} "$@"
}
pkg_config=query_pkg_config
sdl_config="${SDL_CONFIG-${cross_prefix}sdl-config}"

# default flags for all hosts
QEMU_CFLAGS="-fno-strict-aliasing $QEMU_CFLAGS"
QEMU_CFLAGS="-Wall -Wundef -Wwrite-strings -Wmissing-prototypes $QEMU_CFLAGS"
QEMU_CFLAGS="-Wstrict-prototypes -Wredundant-decls $QEMU_CFLAGS"
QEMU_CFLAGS="-D_GNU_SOURCE -D_FILE_OFFSET_BITS=64 -D_LARGEFILE_SOURCE $QEMU_CFLAGS"
QEMU_INCLUDES="-I. -I\$(SRC_PATH) -I\$(SRC_PATH)/include"
if test "$debug_info" = "yes"; then
    CFLAGS="-g $CFLAGS"
    LDFLAGS="-g $LDFLAGS"
fi

# make source path absolute
source_path=`cd "$source_path"; pwd`

check_define() {
cat > $TMPC <<EOF
#if !defined($1)
#error $1 not defined
#endif
int main(void) { return 0; }
EOF
  compile_object
}

if check_define __linux__ ; then
  targetos="Linux"
elif check_define _WIN32 ; then
  targetos='MINGW32'
elif check_define __OpenBSD__ ; then
  targetos='OpenBSD'
elif check_define __sun__ ; then
  targetos='SunOS'
elif check_define __HAIKU__ ; then
  targetos='Haiku'
else
  targetos=`uname -s`
fi

# Some host OSes need non-standard checks for which CPU to use.
# Note that these checks are broken for cross-compilation: if you're
# cross-compiling to one of these OSes then you'll need to specify
# the correct CPU with the --cpu option.
case $targetos in
Darwin)
  # on Leopard most of the system is 32-bit, so we have to ask the kernel if we can
  # run 64-bit userspace code.
  # If the user didn't specify a CPU explicitly and the kernel says this is
  # 64 bit hw, then assume x86_64. Otherwise fall through to the usual detection code.
  if test -z "$cpu" && test "$(sysctl -n hw.optional.x86_64)" = "1"; then
    cpu="x86_64"
  fi
  ;;
SunOS)
  # `uname -m` returns i86pc even on an x86_64 box, so default based on isainfo
  if test -z "$cpu" && test "$(isainfo -k)" = "amd64"; then
    cpu="x86_64"
  fi
esac

if test ! -z "$cpu" ; then
  # command line argument
  :
elif check_define __i386__ ; then
  cpu="i386"
elif check_define __x86_64__ ; then
  cpu="x86_64"
elif check_define __sparc__ ; then
  if check_define __arch64__ ; then
    cpu="sparc64"
  else
    cpu="sparc"
  fi
elif check_define _ARCH_PPC ; then
  if check_define _ARCH_PPC64 ; then
    cpu="ppc64"
  else
    cpu="ppc"
  fi
elif check_define __mips__ ; then
  cpu="mips"
elif check_define __ia64__ ; then
  cpu="ia64"
elif check_define __s390__ ; then
  if check_define __s390x__ ; then
    cpu="s390x"
  else
    cpu="s390"
  fi
elif check_define __arm__ ; then
  cpu="arm"
elif check_define __hppa__ ; then
  cpu="hppa"
else
  cpu=`uname -m`
fi

ARCH=
# Normalise host CPU name and set ARCH.
# Note that this case should only have supported host CPUs, not guests.
case "$cpu" in
  ia64|ppc|ppc64|s390|s390x|sparc64)
    cpu="$cpu"
  ;;
  i386|i486|i586|i686|i86pc|BePC)
    cpu="i386"
  ;;
  x86_64|amd64)
    cpu="x86_64"
  ;;
  armv*b|armv*l|arm)
    cpu="arm"
  ;;
  hppa|parisc|parisc64)
    cpu="hppa"
  ;;
  mips*)
    cpu="mips"
  ;;
  sparc|sun4[cdmuv])
    cpu="sparc"
  ;;
  *)
    # This will result in either an error or falling back to TCI later
    ARCH=unknown
  ;;
esac
if test -z "$ARCH"; then
  ARCH="$cpu"
fi

# OS specific

case $targetos in
CYGWIN*)
  mingw32="yes"
  QEMU_CFLAGS="-mno-cygwin $QEMU_CFLAGS"
  audio_possible_drivers="winwave sdl"
  audio_drv_list="winwave"
;;
MINGW32*)
  mingw32="yes"
  audio_possible_drivers="winwave dsound sdl fmod"
  audio_drv_list="winwave"
;;
GNU/kFreeBSD)
  bsd="yes"
  audio_drv_list="oss"
  audio_possible_drivers="oss sdl esd pa"
;;
FreeBSD)
  bsd="yes"
  make="${MAKE-gmake}"
  audio_drv_list="oss"
  audio_possible_drivers="oss sdl esd pa"
  # needed for kinfo_getvmmap(3) in libutil.h
  LIBS="-lutil $LIBS"
;;
DragonFly)
  bsd="yes"
  make="${MAKE-gmake}"
  audio_drv_list="oss"
  audio_possible_drivers="oss sdl esd pa"
;;
NetBSD)
  bsd="yes"
  make="${MAKE-gmake}"
  audio_drv_list="oss"
  audio_possible_drivers="oss sdl esd"
  oss_lib="-lossaudio"
;;
OpenBSD)
  bsd="yes"
  make="${MAKE-gmake}"
  audio_drv_list="oss"
  audio_possible_drivers="oss sdl esd"
  oss_lib="-lossaudio"
;;
Darwin)
  bsd="yes"
  darwin="yes"
  if [ "$cpu" = "x86_64" ] ; then
    QEMU_CFLAGS="-arch x86_64 $QEMU_CFLAGS"
    LDFLAGS="-arch x86_64 $LDFLAGS"
  else
    QEMU_CFLAGS="-mdynamic-no-pic $QEMU_CFLAGS"
  fi
  cocoa="yes"
  audio_drv_list="coreaudio"
  audio_possible_drivers="coreaudio sdl fmod"
  LDFLAGS="-framework CoreFoundation -framework IOKit $LDFLAGS"
  libs_softmmu="-F/System/Library/Frameworks -framework Cocoa -framework IOKit $libs_softmmu"
  # Disable attempts to use ObjectiveC features in os/object.h since they
  # won't work when we're compiling with gcc as a C compiler.
  QEMU_CFLAGS="-DOS_OBJECT_USE_OBJC=0 $QEMU_CFLAGS"
;;
SunOS)
  solaris="yes"
  make="${MAKE-gmake}"
  install="${INSTALL-ginstall}"
  ld="gld"
  smbd="${SMBD-/usr/sfw/sbin/smbd}"
  needs_libsunmath="no"
  solarisrev=`uname -r | cut -f2 -d.`
  if [ "$cpu" = "i386" -o "$cpu" = "x86_64" ] ; then
    if test "$solarisrev" -le 9 ; then
      if test -f /opt/SUNWspro/prod/lib/libsunmath.so.1; then
        needs_libsunmath="yes"
        QEMU_CFLAGS="-I/opt/SUNWspro/prod/include/cc $QEMU_CFLAGS"
        LDFLAGS="-L/opt/SUNWspro/prod/lib -R/opt/SUNWspro/prod/lib $LDFLAGS"
        LIBS="-lsunmath $LIBS"
      else
        error_exit "QEMU will not link correctly on Solaris 8/X86 or 9/x86 without" \
            "libsunmath from the Sun Studio compilers tools, due to a lack of" \
            "C99 math features in libm.so in Solaris 8/x86 and Solaris 9/x86" \
            "Studio 11 can be downloaded from www.sun.com."
      fi
    fi
  fi
  if test -f /usr/include/sys/soundcard.h ; then
    audio_drv_list="oss"
  fi
  audio_possible_drivers="oss sdl"
# needed for CMSG_ macros in sys/socket.h
  QEMU_CFLAGS="-D_XOPEN_SOURCE=600 $QEMU_CFLAGS"
# needed for TIOCWIN* defines in termios.h
  QEMU_CFLAGS="-D__EXTENSIONS__ $QEMU_CFLAGS"
  QEMU_CFLAGS="-std=gnu99 $QEMU_CFLAGS"
  solarisnetlibs="-lsocket -lnsl -lresolv"
  LIBS="$solarisnetlibs $LIBS"
  libs_qga="$solarisnetlibs $libs_qga"
;;
AIX)
  aix="yes"
  make="${MAKE-gmake}"
;;
Haiku)
  haiku="yes"
  QEMU_CFLAGS="-DB_USE_POSITIVE_POSIX_ERRORS $QEMU_CFLAGS"
  LIBS="-lposix_error_mapper -lnetwork $LIBS"
;;
*)
  audio_drv_list="oss"
  audio_possible_drivers="oss alsa sdl esd pa"
  linux="yes"
  linux_user="yes"
  usb="linux"
  kvm="yes"
  vhost_net="yes"
  if [ "$cpu" = "i386" -o "$cpu" = "x86_64" ] ; then
    audio_possible_drivers="$audio_possible_drivers fmod"
  fi
  QEMU_INCLUDES="-I\$(SRC_PATH)/linux-headers $QEMU_INCLUDES"
;;
esac

if [ "$bsd" = "yes" ] ; then
  if [ "$darwin" != "yes" ] ; then
    usb="bsd"
    bsd_user="yes"
  fi
fi

: ${make=${MAKE-make}}
: ${install=${INSTALL-install}}
: ${python=${PYTHON-python}}
: ${smbd=${SMBD-/usr/sbin/smbd}}

# Default objcc to clang if available, otherwise use CC
if has clang; then
  objcc=clang
else
  objcc="$cc"
fi

if test "$mingw32" = "yes" ; then
  EXESUF=".exe"
  QEMU_CFLAGS="-DWIN32_LEAN_AND_MEAN -DWINVER=0x501 $QEMU_CFLAGS"
  # enable C99/POSIX format strings (needs mingw32-runtime 3.15 or later)
  QEMU_CFLAGS="-D__USE_MINGW_ANSI_STDIO=1 $QEMU_CFLAGS"
  LIBS="-lwinmm -lws2_32 -liphlpapi $LIBS"
cat > $TMPC << EOF
int main(void) { return 0; }
EOF
  if compile_prog "" "-liberty" ; then
    LIBS="-liberty $LIBS"
  fi
  prefix="c:/Program Files/QEMU"
  mandir="\${prefix}"
  datadir="\${prefix}"
  qemu_docdir="\${prefix}"
  bindir="\${prefix}"
  sysconfdir="\${prefix}"
  local_statedir="\${prefix}"
  confsuffix=""
  libs_qga="-lws2_32 -lwinmm -lpowrprof $libs_qga"
fi

werror=""

for opt do
  optarg=`expr "x$opt" : 'x[^=]*=\(.*\)'`
  case "$opt" in
  --help|-h) show_help=yes
  ;;
  --version|-V) exec cat $source_path/VERSION
  ;;
  --prefix=*) prefix="$optarg"
  ;;
  --interp-prefix=*) interp_prefix="$optarg"
  ;;
  --source-path=*)
  ;;
  --cross-prefix=*)
  ;;
  --cc=*)
  ;;
  --host-cc=*) host_cc="$optarg"
  ;;
  --objcc=*) objcc="$optarg"
  ;;
  --make=*) make="$optarg"
  ;;
  --install=*) install="$optarg"
  ;;
  --python=*) python="$optarg"
  ;;
  --gcov=*) gcov_tool="$optarg"
  ;;
  --smbd=*) smbd="$optarg"
  ;;
  --extra-cflags=*)
  ;;
  --extra-ldflags=*)
  ;;
  --enable-debug-info)
  ;;
  --disable-debug-info)
  ;;
  --cpu=*)
  ;;
  --target-list=*) target_list="$optarg"
  ;;
  --enable-trace-backend=*) trace_backend="$optarg"
  ;;
  --with-trace-file=*) trace_file="$optarg"
  ;;
  --enable-gprof) gprof="yes"
  ;;
  --enable-gcov) gcov="yes"
  ;;
  --static)
    static="yes"
    LDFLAGS="-static $LDFLAGS"
    QEMU_PKG_CONFIG_FLAGS="--static $QEMU_PKG_CONFIG_FLAGS"
  ;;
  --mandir=*) mandir="$optarg"
  ;;
  --bindir=*) bindir="$optarg"
  ;;
  --libdir=*) libdir="$optarg"
  ;;
  --libexecdir=*) libexecdir="$optarg"
  ;;
  --includedir=*) includedir="$optarg"
  ;;
  --datadir=*) datadir="$optarg"
  ;;
  --with-confsuffix=*) confsuffix="$optarg"
  ;;
  --docdir=*) qemu_docdir="$optarg"
  ;;
  --sysconfdir=*) sysconfdir="$optarg"
  ;;
  --localstatedir=*) local_statedir="$optarg"
  ;;
  --sbindir=*|--sharedstatedir=*|\
  --oldincludedir=*|--datarootdir=*|--infodir=*|--localedir=*|\
  --htmldir=*|--dvidir=*|--pdfdir=*|--psdir=*)
    # These switches are silently ignored, for compatibility with
    # autoconf-generated configure scripts. This allows QEMU's
    # configure to be used by RPM and similar macros that set
    # lots of directory switches by default.
  ;;
  --with-system-pixman) pixman="system"
  ;;
  --without-system-pixman) pixman="internal"
  ;;
  --without-pixman) pixman="none"
  ;;
  --disable-sdl) sdl="no"
  ;;
  --enable-sdl) sdl="yes"
  ;;
  --disable-virtfs) virtfs="no"
  ;;
  --enable-virtfs) virtfs="yes"
  ;;
  --disable-vnc) vnc="no"
  ;;
  --enable-vnc) vnc="yes"
  ;;
  --fmod-lib=*) fmod_lib="$optarg"
  ;;
  --fmod-inc=*) fmod_inc="$optarg"
  ;;
  --oss-lib=*) oss_lib="$optarg"
  ;;
  --audio-card-list=*) audio_card_list=`echo "$optarg" | sed -e 's/,/ /g'`
  ;;
  --audio-drv-list=*) audio_drv_list="$optarg"
  ;;
  --block-drv-whitelist=*) block_drv_whitelist=`echo "$optarg" | sed -e 's/,/ /g'`
  ;;
  --enable-debug-tcg) debug_tcg="yes"
  ;;
  --disable-debug-tcg) debug_tcg="no"
  ;;
  --enable-debug)
      # Enable debugging options that aren't excessively noisy
      debug_tcg="yes"
      debug="yes"
      strip_opt="no"
  ;;
  --enable-sparse) sparse="yes"
  ;;
  --disable-sparse) sparse="no"
  ;;
  --disable-strip) strip_opt="no"
  ;;
  --disable-vnc-tls) vnc_tls="no"
  ;;
  --enable-vnc-tls) vnc_tls="yes"
  ;;
  --disable-vnc-sasl) vnc_sasl="no"
  ;;
  --enable-vnc-sasl) vnc_sasl="yes"
  ;;
  --disable-vnc-jpeg) vnc_jpeg="no"
  ;;
  --enable-vnc-jpeg) vnc_jpeg="yes"
  ;;
  --disable-vnc-png) vnc_png="no"
  ;;
  --enable-vnc-png) vnc_png="yes"
  ;;
  --disable-vnc-ws) vnc_ws="no"
  ;;
  --enable-vnc-ws) vnc_ws="yes"
  ;;
  --disable-slirp) slirp="no"
  ;;
  --disable-uuid) uuid="no"
  ;;
  --enable-uuid) uuid="yes"
  ;;
  --disable-vde) vde="no"
  ;;
  --enable-vde) vde="yes"
  ;;
  --disable-xen) xen="no"
  ;;
  --enable-xen) xen="yes"
  ;;
  --disable-xen-pci-passthrough) xen_pci_passthrough="no"
  ;;
  --enable-xen-pci-passthrough) xen_pci_passthrough="yes"
  ;;
  --disable-brlapi) brlapi="no"
  ;;
  --enable-brlapi) brlapi="yes"
  ;;
  --disable-bluez) bluez="no"
  ;;
  --enable-bluez) bluez="yes"
  ;;
  --disable-kvm) kvm="no"
  ;;
  --enable-kvm) kvm="yes"
  ;;
  --disable-tcg-interpreter) tcg_interpreter="no"
  ;;
  --enable-tcg-interpreter) tcg_interpreter="yes"
  ;;
  --disable-cap-ng)  cap_ng="no"
  ;;
  --enable-cap-ng) cap_ng="yes"
  ;;
  --disable-spice) spice="no"
  ;;
  --enable-spice) spice="yes"
  ;;
  --disable-libiscsi) libiscsi="no"
  ;;
  --enable-libiscsi) libiscsi="yes"
  ;;
  --enable-profiler) profiler="yes"
  ;;
  --disable-cocoa) cocoa="no"
  ;;
  --enable-cocoa)
      cocoa="yes" ;
      sdl="no" ;
      audio_drv_list="coreaudio `echo $audio_drv_list | sed s,coreaudio,,g`"
  ;;
  --disable-system) softmmu="no"
  ;;
  --enable-system) softmmu="yes"
  ;;
  --disable-user)
      linux_user="no" ;
      bsd_user="no" ;
  ;;
  --enable-user) ;;
  --disable-linux-user) linux_user="no"
  ;;
  --enable-linux-user) linux_user="yes"
  ;;
  --disable-bsd-user) bsd_user="no"
  ;;
  --enable-bsd-user) bsd_user="yes"
  ;;
  --enable-guest-base) guest_base="yes"
  ;;
  --disable-guest-base) guest_base="no"
  ;;
  --enable-pie) pie="yes"
  ;;
  --disable-pie) pie="no"
  ;;
  --enable-uname-release=*) uname_release="$optarg"
  ;;
  --enable-werror) werror="yes"
  ;;
  --disable-werror) werror="no"
  ;;
  --disable-curses) curses="no"
  ;;
  --enable-curses) curses="yes"
  ;;
  --disable-curl) curl="no"
  ;;
  --enable-curl) curl="yes"
  ;;
  --disable-fdt) fdt="no"
  ;;
  --enable-fdt) fdt="yes"
  ;;
  --disable-nptl) nptl="no"
  ;;
  --enable-nptl) nptl="yes"
  ;;
  --enable-mixemu) mixemu="yes"
  ;;
  --disable-linux-aio) linux_aio="no"
  ;;
  --enable-linux-aio) linux_aio="yes"
  ;;
  --disable-attr) attr="no"
  ;;
  --enable-attr) attr="yes"
  ;;
  --disable-blobs) blobs="no"
  ;;
  --with-pkgversion=*) pkgversion=" ($optarg)"
  ;;
  --with-coroutine=*) coroutine="$optarg"
  ;;
  --disable-docs) docs="no"
  ;;
  --enable-docs) docs="yes"
  ;;
  --disable-vhost-net) vhost_net="no"
  ;;
  --enable-vhost-net) vhost_net="yes"
  ;;
  --disable-glx) glx="no"
  ;;
  --enable-glx) glx="yes"
  ;;
  --disable-rbd) rbd="no"
  ;;
  --enable-rbd) rbd="yes"
  ;;
  --disable-xfsctl) xfs="no"
  ;;
  --enable-xfsctl) xfs="yes"
  ;;
  --disable-smartcard-nss) smartcard_nss="no"
  ;;
  --enable-smartcard-nss) smartcard_nss="yes"
  ;;
  --disable-libusb) libusb="no"
  ;;
  --enable-libusb) libusb="yes"
  ;;
  --disable-usb-redir) usb_redir="no"
  ;;
  --enable-usb-redir) usb_redir="yes"
  ;;
  --disable-zlib-test) zlib="no"
  ;;
  --enable-guest-agent) guest_agent="yes"
  ;;
  --disable-guest-agent) guest_agent="no"
  ;;
  --enable-tools) want_tools="yes"
  ;;
  --disable-tools) want_tools="no"
  ;;
  --enable-seccomp) seccomp="yes"
  ;;
  --disable-seccomp) seccomp="no"
  ;;
  --disable-glusterfs) glusterfs="no"
  ;;
  --enable-glusterfs) glusterfs="yes"
  ;;
  --disable-virtio-blk-data-plane) virtio_blk_data_plane="no"
  ;;
  --enable-virtio-blk-data-plane) virtio_blk_data_plane="yes"
  ;;
  --disable-gtk) gtk="no"
  ;;
  --enable-gtk) gtk="yes"
  ;;
  --enable-rdma) rdma="yes"
  ;;
  --disable-rdma) rdma="no"
  ;;
  --with-gtkabi=*) gtkabi="$optarg"
  ;;
  --enable-tpm) tpm="yes"
  ;;
  --disable-libssh2) libssh2="no"
  ;;
  --enable-libssh2) libssh2="yes"
  ;;
  *) echo "ERROR: unknown option $opt"; show_help="yes"
  ;;
  esac
done

case "$cpu" in
    sparc)
           LDFLAGS="-m32 $LDFLAGS"
           CPU_CFLAGS="-m32 -mcpu=ultrasparc"
           ;;
    sparc64)
           LDFLAGS="-m64 $LDFLAGS"
           CPU_CFLAGS="-m64 -mcpu=ultrasparc"
           ;;
    s390)
           CPU_CFLAGS="-m31 -march=z990"
           LDFLAGS="-m31 $LDFLAGS"
           ;;
    s390x)
           CPU_CFLAGS="-m64 -march=z990"
           LDFLAGS="-m64 $LDFLAGS"
           ;;
    i386)
           CPU_CFLAGS="-m32"
           LDFLAGS="-m32 $LDFLAGS"
           cc_i386='$(CC) -m32'
           ;;
    x86_64)
           CPU_CFLAGS="-m64"
           LDFLAGS="-m64 $LDFLAGS"
           cc_i386='$(CC) -m32'
           ;;
    # No special flags required for other host CPUs
esac

QEMU_CFLAGS="$CPU_CFLAGS $QEMU_CFLAGS"
EXTRA_CFLAGS="$CPU_CFLAGS $EXTRA_CFLAGS"

default_target_list=""

# these targets are portable
if [ "$softmmu" = "yes" ] ; then
    default_target_list="\
i386-softmmu \
x86_64-softmmu \
alpha-softmmu \
arm-softmmu \
cris-softmmu \
lm32-softmmu \
m68k-softmmu \
microblaze-softmmu \
microblazeel-softmmu \
mips-softmmu \
mipsel-softmmu \
mips64-softmmu \
mips64el-softmmu \
moxie-softmmu \
or32-softmmu \
ppc-softmmu \
ppcemb-softmmu \
ppc64-softmmu \
sh4-softmmu \
sh4eb-softmmu \
sparc-softmmu \
sparc64-softmmu \
s390x-softmmu \
xtensa-softmmu \
xtensaeb-softmmu \
unicore32-softmmu \
"
fi
# the following are Linux specific
if [ "$linux_user" = "yes" ] ; then
    default_target_list="${default_target_list}\
i386-linux-user \
x86_64-linux-user \
alpha-linux-user \
arm-linux-user \
armeb-linux-user \
cris-linux-user \
m68k-linux-user \
microblaze-linux-user \
microblazeel-linux-user \
mips-linux-user \
mipsel-linux-user \
mips64-linux-user \
mips64el-linux-user \
mipsn32-linux-user \
mipsn32el-linux-user \
or32-linux-user \
ppc-linux-user \
ppc64-linux-user \
ppc64abi32-linux-user \
sh4-linux-user \
sh4eb-linux-user \
sparc-linux-user \
sparc64-linux-user \
sparc32plus-linux-user \
unicore32-linux-user \
s390x-linux-user \
"
fi
# the following are BSD specific
if [ "$bsd_user" = "yes" ] ; then
    default_target_list="${default_target_list}\
i386-bsd-user \
x86_64-bsd-user \
sparc-bsd-user \
sparc64-bsd-user \
"
fi

if test x"$show_help" = x"yes" ; then
cat << EOF

Usage: configure [options]
Options: [defaults in brackets after descriptions]

EOF
echo "Standard options:"
echo "  --help                   print this message"
echo "  --prefix=PREFIX          install in PREFIX [$prefix]"
echo "  --interp-prefix=PREFIX   where to find shared libraries, etc."
echo "                           use %M for cpu name [$interp_prefix]"
echo "  --target-list=LIST       set target list (default: build everything)"
echo "Available targets: $default_target_list" | \
    fold -s -w 53 | sed -e 's/^/                           /'
echo ""
echo "Advanced options (experts only):"
echo "  --source-path=PATH       path of source code [$source_path]"
echo "  --cross-prefix=PREFIX    use PREFIX for compile tools [$cross_prefix]"
echo "  --cc=CC                  use C compiler CC [$cc]"
echo "  --host-cc=CC             use C compiler CC [$host_cc] for code run at"
echo "                           build time"
echo "  --objcc=OBJCC            use Objective-C compiler OBJCC [$objcc]"
echo "  --extra-cflags=CFLAGS    append extra C compiler flags QEMU_CFLAGS"
echo "  --extra-ldflags=LDFLAGS  append extra linker flags LDFLAGS"
echo "  --make=MAKE              use specified make [$make]"
echo "  --install=INSTALL        use specified install [$install]"
echo "  --python=PYTHON          use specified python [$python]"
echo "  --smbd=SMBD              use specified smbd [$smbd]"
echo "  --static                 enable static build [$static]"
echo "  --mandir=PATH            install man pages in PATH"
echo "  --datadir=PATH           install firmware in PATH$confsuffix"
echo "  --docdir=PATH            install documentation in PATH$confsuffix"
echo "  --bindir=PATH            install binaries in PATH"
echo "  --libdir=PATH            install libraries in PATH"
echo "  --sysconfdir=PATH        install config in PATH$confsuffix"
echo "  --localstatedir=PATH     install local state in PATH"
echo "  --with-confsuffix=SUFFIX suffix for QEMU data inside datadir and sysconfdir [$confsuffix]"
echo "  --enable-debug-tcg       enable TCG debugging"
echo "  --disable-debug-tcg      disable TCG debugging (default)"
echo "  --enable-debug-info       enable debugging information (default)"
echo "  --disable-debug-info      disable debugging information"
echo "  --enable-debug           enable common debug build options"
echo "  --enable-sparse          enable sparse checker"
echo "  --disable-sparse         disable sparse checker (default)"
echo "  --disable-strip          disable stripping binaries"
echo "  --disable-werror         disable compilation abort on warning"
echo "  --disable-sdl            disable SDL"
echo "  --enable-sdl             enable SDL"
echo "  --disable-gtk            disable gtk UI"
echo "  --enable-gtk             enable gtk UI"
echo "  --disable-virtfs         disable VirtFS"
echo "  --enable-virtfs          enable VirtFS"
echo "  --disable-vnc            disable VNC"
echo "  --enable-vnc             enable VNC"
echo "  --disable-cocoa          disable Cocoa (Mac OS X only)"
echo "  --enable-cocoa           enable Cocoa (default on Mac OS X)"
echo "  --audio-drv-list=LIST    set audio drivers list:"
echo "                           Available drivers: $audio_possible_drivers"
echo "  --audio-card-list=LIST   set list of emulated audio cards [$audio_card_list]"
echo "                           Available cards: $audio_possible_cards"
echo "  --block-drv-whitelist=L  set block driver whitelist"
echo "                           (affects only QEMU, not qemu-img)"
echo "  --enable-mixemu          enable mixer emulation"
echo "  --disable-xen            disable xen backend driver support"
echo "  --enable-xen             enable xen backend driver support"
echo "  --disable-xen-pci-passthrough"
echo "  --enable-xen-pci-passthrough"
echo "  --disable-brlapi         disable BrlAPI"
echo "  --enable-brlapi          enable BrlAPI"
echo "  --disable-vnc-tls        disable TLS encryption for VNC server"
echo "  --enable-vnc-tls         enable TLS encryption for VNC server"
echo "  --disable-vnc-sasl       disable SASL encryption for VNC server"
echo "  --enable-vnc-sasl        enable SASL encryption for VNC server"
echo "  --disable-vnc-jpeg       disable JPEG lossy compression for VNC server"
echo "  --enable-vnc-jpeg        enable JPEG lossy compression for VNC server"
echo "  --disable-vnc-png        disable PNG compression for VNC server (default)"
echo "  --enable-vnc-png         enable PNG compression for VNC server"
echo "  --disable-vnc-ws         disable Websockets support for VNC server"
echo "  --enable-vnc-ws          enable Websockets support for VNC server"
echo "  --disable-curses         disable curses output"
echo "  --enable-curses          enable curses output"
echo "  --disable-curl           disable curl connectivity"
echo "  --enable-curl            enable curl connectivity"
echo "  --disable-fdt            disable fdt device tree"
echo "  --enable-fdt             enable fdt device tree"
echo "  --disable-bluez          disable bluez stack connectivity"
echo "  --enable-bluez           enable bluez stack connectivity"
echo "  --disable-slirp          disable SLIRP userspace network connectivity"
echo "  --disable-kvm            disable KVM acceleration support"
echo "  --enable-kvm             enable KVM acceleration support"
echo "  --disable-rdma           disable RDMA-based migration support"
echo "  --enable-rdma            enable RDMA-based migration support"
echo "  --enable-tcg-interpreter enable TCG with bytecode interpreter (TCI)"
echo "  --disable-nptl           disable usermode NPTL support"
echo "  --enable-nptl            enable usermode NPTL support"
echo "  --enable-system          enable all system emulation targets"
echo "  --disable-system         disable all system emulation targets"
echo "  --enable-user            enable supported user emulation targets"
echo "  --disable-user           disable all user emulation targets"
echo "  --enable-linux-user      enable all linux usermode emulation targets"
echo "  --disable-linux-user     disable all linux usermode emulation targets"
echo "  --enable-bsd-user        enable all BSD usermode emulation targets"
echo "  --disable-bsd-user       disable all BSD usermode emulation targets"
echo "  --enable-guest-base      enable GUEST_BASE support for usermode"
echo "                           emulation targets"
echo "  --disable-guest-base     disable GUEST_BASE support"
echo "  --enable-pie             build Position Independent Executables"
echo "  --disable-pie            do not build Position Independent Executables"
echo "  --fmod-lib               path to FMOD library"
echo "  --fmod-inc               path to FMOD includes"
echo "  --oss-lib                path to OSS library"
echo "  --enable-uname-release=R Return R for uname -r in usermode emulation"
echo "  --cpu=CPU                Build for host CPU [$cpu]"
echo "  --disable-uuid           disable uuid support"
echo "  --enable-uuid            enable uuid support"
echo "  --disable-vde            disable support for vde network"
echo "  --enable-vde             enable support for vde network"
echo "  --disable-linux-aio      disable Linux AIO support"
echo "  --enable-linux-aio       enable Linux AIO support"
echo "  --disable-cap-ng         disable libcap-ng support"
echo "  --enable-cap-ng          enable libcap-ng support"
echo "  --disable-attr           disables attr and xattr support"
echo "  --enable-attr            enable attr and xattr support"
echo "  --disable-blobs          disable installing provided firmware blobs"
echo "  --enable-docs            enable documentation build"
echo "  --disable-docs           disable documentation build"
echo "  --disable-vhost-net      disable vhost-net acceleration support"
echo "  --enable-vhost-net       enable vhost-net acceleration support"
echo "  --enable-trace-backend=B Set trace backend"
echo "                           Available backends:" $($python "$source_path"/scripts/tracetool.py --list-backends)
echo "  --with-trace-file=NAME   Full PATH,NAME of file to store traces"
echo "                           Default:trace-<pid>"
echo "  --disable-spice          disable spice"
echo "  --enable-spice           enable spice"
echo "  --enable-rbd             enable building the rados block device (rbd)"
echo "  --disable-libiscsi       disable iscsi support"
echo "  --enable-libiscsi        enable iscsi support"
echo "  --disable-smartcard-nss  disable smartcard nss support"
echo "  --enable-smartcard-nss   enable smartcard nss support"
echo "  --disable-libusb         disable libusb (for usb passthrough)"
echo "  --enable-libusb          enable libusb (for usb passthrough)"
echo "  --disable-usb-redir      disable usb network redirection support"
echo "  --enable-usb-redir       enable usb network redirection support"
echo "  --disable-guest-agent    disable building of the QEMU Guest Agent"
echo "  --enable-guest-agent     enable building of the QEMU Guest Agent"
echo "  --disable-seccomp        disable seccomp support"
echo "  --enable-seccomp         enables seccomp support"
echo "  --with-coroutine=BACKEND coroutine backend. Supported options:"
echo "                           gthread, ucontext, sigaltstack, windows"
echo "  --enable-glusterfs       enable GlusterFS backend"
echo "  --disable-glusterfs      disable GlusterFS backend"
echo "  --enable-gcov            enable test coverage analysis with gcov"
echo "  --gcov=GCOV              use specified gcov [$gcov_tool]"
echo "  --enable-tpm             enable TPM support"
echo "  --disable-libssh2        disable ssh block device support"
echo "  --enable-libssh2         enable ssh block device support"
echo ""
echo "NOTE: The object files are built at the place where configure is launched"
exit 1
fi

# Now we have handled --enable-tcg-interpreter and know we're not just
# printing the help message, bail out if the host CPU isn't supported.
if test "$ARCH" = "unknown"; then
    if test "$tcg_interpreter" = "yes" ; then
        echo "Unsupported CPU = $cpu, will use TCG with TCI (experimental)"
        ARCH=tci
    else
        error_exit "Unsupported CPU = $cpu, try --enable-tcg-interpreter"
    fi
fi

# check that the C compiler works.
cat > $TMPC <<EOF
int main(void) { return 0; }
EOF

if compile_object ; then
  : C compiler works ok
else
    error_exit "\"$cc\" either does not exist or does not work"
fi

# Consult white-list to determine whether to enable werror
# by default.  Only enable by default for git builds
z_version=`cut -f3 -d. $source_path/VERSION`

if test -z "$werror" ; then
    if test -d "$source_path/.git" -a \
        "$linux" = "yes" ; then
        werror="yes"
    else
        werror="no"
    fi
fi

gcc_flags="-Wold-style-declaration -Wold-style-definition -Wtype-limits"
gcc_flags="-Wformat-security -Wformat-y2k -Winit-self -Wignored-qualifiers $gcc_flags"
gcc_flags="-Wmissing-include-dirs -Wempty-body -Wnested-externs $gcc_flags"
gcc_flags="-fstack-protector-all -Wendif-labels $gcc_flags"
gcc_flags="-Wno-initializer-overrides $gcc_flags"
# Note that we do not add -Werror to gcc_flags here, because that would
# enable it for all configure tests. If a configure test failed due
# to -Werror this would just silently disable some features,
# so it's too error prone.
cat > $TMPC << EOF
int main(void) { return 0; }
EOF
for flag in $gcc_flags; do
    # Use the positive sense of the flag when testing for -Wno-wombat
    # support (gcc will happily accept the -Wno- form of unknown
    # warning options).
    optflag="$(echo $flag | sed -e 's/^-Wno-/-W/')"
    if compile_prog "-Werror $optflag" "" ; then
	QEMU_CFLAGS="$QEMU_CFLAGS $flag"
    fi
done

# Workaround for http://gcc.gnu.org/PR55489.  Happens with -fPIE/-fPIC and
# large functions that use global variables.  The bug is in all releases of
# GCC, but it became particularly acute in 4.6.x and 4.7.x.  It is fixed in
# 4.7.3 and 4.8.0.  We should be able to delete this at the end of 2013.
cat > $TMPC << EOF
#if __GNUC__ == 4 && (__GNUC_MINOR__ == 6 || (__GNUC_MINOR__ == 7 && __GNUC_PATCHLEVEL__ <= 2))
int main(void) { return 0; }
#else
#error No bug in this compiler.
#endif
EOF
if compile_prog "-Werror -fno-gcse" "" ; then
  TRANSLATE_OPT_CFLAGS=-fno-gcse
fi

if test "$static" = "yes" ; then
  if test "$pie" = "yes" ; then
    error_exit "static and pie are mutually incompatible"
  else
    pie="no"
  fi
fi

if test "$pie" = ""; then
  case "$cpu-$targetos" in
    i386-Linux|x86_64-Linux|i386-OpenBSD|x86_64-OpenBSD)
      ;;
    *)
      pie="no"
      ;;
  esac
fi

if test "$pie" != "no" ; then
  cat > $TMPC << EOF

#ifdef __linux__
#  define THREAD __thread
#else
#  define THREAD
#endif

static THREAD int tls_var;

int main(void) { return tls_var; }

EOF
  if compile_prog "-fPIE -DPIE" "-pie"; then
    QEMU_CFLAGS="-fPIE -DPIE $QEMU_CFLAGS"
    LDFLAGS="-pie $LDFLAGS"
    pie="yes"
    if compile_prog "" "-Wl,-z,relro -Wl,-z,now" ; then
      LDFLAGS="-Wl,-z,relro -Wl,-z,now $LDFLAGS"
    fi
  else
    if test "$pie" = "yes"; then
      error_exit "PIE not available due to missing toolchain support"
    else
      echo "Disabling PIE due to missing toolchain support"
      pie="no"
    fi
  fi
fi

##########################################
# __sync_fetch_and_and requires at least -march=i486. Many toolchains
# use i686 as default anyway, but for those that don't, an explicit
# specification is necessary

if test "$cpu" = "i386"; then
  cat > $TMPC << EOF
static int sfaa(int *ptr)
{
  return __sync_fetch_and_and(ptr, 0);
}

int main(void)
{
  int val = 42;
  sfaa(&val);
  return val;
}
EOF
  if ! compile_prog "" "" ; then
    QEMU_CFLAGS="-march=i486 $QEMU_CFLAGS"
  fi
fi

#########################################
# Solaris specific configure tool chain decisions

if test "$solaris" = "yes" ; then
  if has $install; then
    :
  else
    error_exit "Solaris install program not found. Use --install=/usr/ucb/install or" \
        "install fileutils from www.blastwave.org using pkg-get -i fileutils" \
        "to get ginstall which is used by default (which lives in /opt/csw/bin)"
  fi
  if test "`path_of $install`" = "/usr/sbin/install" ; then
    error_exit "Solaris /usr/sbin/install is not an appropriate install program." \
        "try ginstall from the GNU fileutils available from www.blastwave.org" \
        "using pkg-get -i fileutils, or use --install=/usr/ucb/install"
  fi
  if has ar; then
    :
  else
    if test -f /usr/ccs/bin/ar ; then
      error_exit "No path includes ar" \
          "Add /usr/ccs/bin to your path and rerun configure"
    fi
    error_exit "No path includes ar"
  fi
fi

if ! has $python; then
  error_exit "Python not found. Use --python=/path/to/python"
fi

# Note that if the Python conditional here evaluates True we will exit
# with status 1 which is a shell 'false' value.
if ! "$python" -c 'import sys; sys.exit(sys.version_info < (2,4) or sys.version_info >= (3,))'; then
  error_exit "Cannot use '$python', Python 2.4 or later is required." \
      "Note that Python 3 or later is not yet supported." \
      "Use --python=/path/to/python to specify a supported Python."
fi

if test -z "${target_list+xxx}" ; then
    target_list="$default_target_list"
else
    target_list=`echo "$target_list" | sed -e 's/,/ /g'`
fi
# see if system emulation was really requested
case " $target_list " in
  *"-softmmu "*) softmmu=yes
  ;;
  *) softmmu=no
  ;;
esac

feature_not_found() {
  feature=$1

  error_exit "User requested feature $feature" \
      "configure was not able to find it"
}

if test -z "$cross_prefix" ; then

# ---
# big/little endian test
cat > $TMPC << EOF
#include <inttypes.h>
int main(void) {
        volatile uint32_t i=0x01234567;
        return (*((uint8_t*)(&i))) == 0x67;
}
EOF

if compile_prog "" "" ; then
$TMPE && bigendian="yes"
else
echo big/little test failed
fi

else

# if cross compiling, cannot launch a program, so make a static guess
case "$cpu" in
  arm)
    # ARM can be either way; ask the compiler which one we are
    if check_define __ARMEB__; then
      bigendian=yes
    fi
  ;;
  hppa|m68k|mips|mips64|ppc|ppc64|s390|s390x|sparc|sparc64)
    bigendian=yes
  ;;
esac

fi

##########################################
# pkg-config probe

if ! has "$pkg_config_exe"; then
  error_exit "pkg-config binary '$pkg_config_exe' not found"
fi

##########################################
# NPTL probe

if test "$nptl" != "no" ; then
  cat > $TMPC <<EOF
#include <sched.h>
#include <linux/futex.h>
int main(void) {
#if !defined(CLONE_SETTLS) || !defined(FUTEX_WAIT)
#error bork
#endif
  return 0;
}
EOF

  if compile_object ; then
    nptl=yes
  else
    if test "$nptl" = "yes" ; then
      feature_not_found "nptl"
    fi
    nptl=no
  fi
fi

##########################################
# zlib check

if test "$zlib" != "no" ; then
    cat > $TMPC << EOF
#include <zlib.h>
int main(void) { zlibVersion(); return 0; }
EOF
    if compile_prog "" "-lz" ; then
        :
    else
        error_exit "zlib check failed" \
            "Make sure to have the zlib libs and headers installed."
    fi
fi
libs_softmmu="$libs_softmmu -lz"

##########################################
# libseccomp check

if test "$seccomp" != "no" ; then
    if $pkg_config --atleast-version=1.0.0 libseccomp --modversion >/dev/null 2>&1; then
        libs_softmmu="$libs_softmmu `$pkg_config --libs libseccomp`"
	seccomp="yes"
    else
	if test "$seccomp" = "yes"; then
            feature_not_found "libseccomp"
	fi
	seccomp="no"
    fi
fi
##########################################
# xen probe

if test "$xen" != "no" ; then
  xen_libs="-lxenstore -lxenctrl -lxenguest"

  # First we test whether Xen headers and libraries are available.
  # If no, we are done and there is no Xen support.
  # If yes, more tests are run to detect the Xen version.

  # Xen (any)
  cat > $TMPC <<EOF
#include <xenctrl.h>
int main(void) {
  return 0;
}
EOF
  if ! compile_prog "" "$xen_libs" ; then
    # Xen not found
    if test "$xen" = "yes" ; then
      feature_not_found "xen"
    fi
    xen=no

  # Xen unstable
  elif
      cat > $TMPC <<EOF &&
#include <xenctrl.h>
#include <xenstore.h>
#include <stdint.h>
#include <xen/hvm/hvm_info_table.h>
#if !defined(HVM_MAX_VCPUS)
# error HVM_MAX_VCPUS not defined
#endif
int main(void) {
  xc_interface *xc;
  xs_daemon_open();
  xc = xc_interface_open(0, 0, 0);
  xc_hvm_set_mem_type(0, 0, HVMMEM_ram_ro, 0, 0);
  xc_gnttab_open(NULL, 0);
  xc_domain_add_to_physmap(0, 0, XENMAPSPACE_gmfn, 0, 0);
  xc_hvm_inject_msi(xc, 0, 0xf0000000, 0x00000000);
  return 0;
}
EOF
      compile_prog "" "$xen_libs"
    then
    xen_ctrl_version=420
    xen=yes

  elif
      cat > $TMPC <<EOF &&
#include <xenctrl.h>
#include <xs.h>
#include <stdint.h>
#include <xen/hvm/hvm_info_table.h>
#if !defined(HVM_MAX_VCPUS)
# error HVM_MAX_VCPUS not defined
#endif
int main(void) {
  xs_daemon_open();
  xc_interface_open(0, 0, 0);
  xc_hvm_set_mem_type(0, 0, HVMMEM_ram_ro, 0, 0);
  xc_gnttab_open(NULL, 0);
  xc_domain_add_to_physmap(0, 0, XENMAPSPACE_gmfn, 0, 0);
  return 0;
}
EOF
      compile_prog "" "$xen_libs"
    then
    xen_ctrl_version=410
    xen=yes

  # Xen 4.0.0
  elif
      cat > $TMPC <<EOF &&
#include <xenctrl.h>
#include <xs.h>
#include <stdint.h>
#include <xen/hvm/hvm_info_table.h>
#if !defined(HVM_MAX_VCPUS)
# error HVM_MAX_VCPUS not defined
#endif
int main(void) {
  struct xen_add_to_physmap xatp = {
    .domid = 0, .space = XENMAPSPACE_gmfn, .idx = 0, .gpfn = 0,
  };
  xs_daemon_open();
  xc_interface_open();
  xc_gnttab_open();
  xc_hvm_set_mem_type(0, 0, HVMMEM_ram_ro, 0, 0);
  xc_memory_op(0, XENMEM_add_to_physmap, &xatp);
  return 0;
}
EOF
      compile_prog "" "$xen_libs"
    then
    xen_ctrl_version=400
    xen=yes

  # Xen 3.4.0
  elif
      cat > $TMPC <<EOF &&
#include <xenctrl.h>
#include <xs.h>
int main(void) {
  struct xen_add_to_physmap xatp = {
    .domid = 0, .space = XENMAPSPACE_gmfn, .idx = 0, .gpfn = 0,
  };
  xs_daemon_open();
  xc_interface_open();
  xc_gnttab_open();
  xc_hvm_set_mem_type(0, 0, HVMMEM_ram_ro, 0, 0);
  xc_memory_op(0, XENMEM_add_to_physmap, &xatp);
  return 0;
}
EOF
      compile_prog "" "$xen_libs"
    then
    xen_ctrl_version=340
    xen=yes

  # Xen 3.3.0
  elif
      cat > $TMPC <<EOF &&
#include <xenctrl.h>
#include <xs.h>
int main(void) {
  xs_daemon_open();
  xc_interface_open();
  xc_gnttab_open();
  xc_hvm_set_mem_type(0, 0, HVMMEM_ram_ro, 0, 0);
  return 0;
}
EOF
      compile_prog "" "$xen_libs"
    then
    xen_ctrl_version=330
    xen=yes

  # Xen version unsupported
  else
    if test "$xen" = "yes" ; then
      feature_not_found "xen (unsupported version)"
    fi
    xen=no
  fi

  if test "$xen" = yes; then
    libs_softmmu="$xen_libs $libs_softmmu"
  fi
fi

if test "$xen_pci_passthrough" != "no"; then
  if test "$xen" = "yes" && test "$linux" = "yes" &&
    test "$xen_ctrl_version" -ge 340; then
    xen_pci_passthrough=yes
  else
    if test "$xen_pci_passthrough" = "yes"; then
      if test "$xen_ctrl_version" -lt 340; then
        error_exit "User requested feature Xen PCI Passthrough" \
            "This feature does not work with Xen 3.3"
      fi
      error_exit "User requested feature Xen PCI Passthrough" \
          " but this feature requires /sys from Linux"
    fi
    xen_pci_passthrough=no
  fi
fi

##########################################
# libtool probe

if ! has $libtool; then
    libtool=
fi

##########################################
# Sparse probe
if test "$sparse" != "no" ; then
  if has cgcc; then
    sparse=yes
  else
    if test "$sparse" = "yes" ; then
      feature_not_found "sparse"
    fi
    sparse=no
  fi
fi

##########################################
# GTK probe

if test "$gtk" != "no"; then
    gtkpackage="gtk+-$gtkabi"
    if test "$gtkabi" = "3.0" ; then
      gtkversion="3.0.0"
      vtepackage="vte-2.90"
      vteversion="0.32.0"
    else
      gtkversion="2.18.0"
      vtepackage="vte"
      vteversion="0.24.0"
    fi
    if $pkg_config --exists "$gtkpackage >= $gtkversion" && \
       $pkg_config --exists "$vtepackage >= $vteversion"; then
	gtk_cflags=`$pkg_config --cflags $gtkpackage 2>/dev/null`
	gtk_libs=`$pkg_config --libs $gtkpackage 2>/dev/null`
	vte_cflags=`$pkg_config --cflags $vtepackage 2>/dev/null`
	vte_libs=`$pkg_config --libs $vtepackage 2>/dev/null`
	libs_softmmu="$gtk_libs $vte_libs $libs_softmmu"
	gtk="yes"
    else
	if test "$gtk" = "yes" ; then
	    feature_not_found "gtk"
	fi
	gtk="no"
    fi
fi

##########################################
# SDL probe

# Look for sdl configuration program (pkg-config or sdl-config).  Try
# sdl-config even without cross prefix, and favour pkg-config over sdl-config.
if test "`basename $sdl_config`" != sdl-config && ! has ${sdl_config}; then
  sdl_config=sdl-config
fi

if $pkg_config sdl --modversion >/dev/null 2>&1; then
  sdlconfig="$pkg_config sdl"
  _sdlversion=`$sdlconfig --modversion 2>/dev/null | sed 's/[^0-9]//g'`
elif has ${sdl_config}; then
  sdlconfig="$sdl_config"
  _sdlversion=`$sdlconfig --version | sed 's/[^0-9]//g'`
else
  if test "$sdl" = "yes" ; then
    feature_not_found "sdl"
  fi
  sdl=no
fi
if test -n "$cross_prefix" && test "$(basename "$sdlconfig")" = sdl-config; then
  echo warning: using "\"$sdlconfig\"" to detect cross-compiled sdl >&2
fi

sdl_too_old=no
if test "$sdl" != "no" ; then
  cat > $TMPC << EOF
#include <SDL.h>
#undef main /* We don't want SDL to override our main() */
int main( void ) { return SDL_Init (SDL_INIT_VIDEO); }
EOF
  sdl_cflags=`$sdlconfig --cflags 2> /dev/null`
  if test "$static" = "yes" ; then
    sdl_libs=`$sdlconfig --static-libs 2>/dev/null`
  else
    sdl_libs=`$sdlconfig --libs 2> /dev/null`
  fi
  if compile_prog "$sdl_cflags" "$sdl_libs" ; then
    if test "$_sdlversion" -lt 121 ; then
      sdl_too_old=yes
    else
      if test "$cocoa" = "no" ; then
        sdl=yes
      fi
    fi

    # static link with sdl ? (note: sdl.pc's --static --libs is broken)
    if test "$sdl" = "yes" -a "$static" = "yes" ; then
      if test $? = 0 && echo $sdl_libs | grep -- -laa > /dev/null; then
         sdl_libs="$sdl_libs `aalib-config --static-libs 2>/dev/null`"
         sdl_cflags="$sdl_cflags `aalib-config --cflags 2>/dev/null`"
      fi
      if compile_prog "$sdl_cflags" "$sdl_libs" ; then
	:
      else
        sdl=no
      fi
    fi # static link
  else # sdl not found
    if test "$sdl" = "yes" ; then
      feature_not_found "sdl"
    fi
    sdl=no
  fi # sdl compile test
fi

if test "$sdl" = "yes" ; then
  cat > $TMPC <<EOF
#include <SDL.h>
#if defined(SDL_VIDEO_DRIVER_X11)
#include <X11/XKBlib.h>
#else
#error No x11 support
#endif
int main(void) { return 0; }
EOF
  if compile_prog "$sdl_cflags" "$sdl_libs" ; then
    sdl_libs="$sdl_libs -lX11"
  fi
  libs_softmmu="$sdl_libs $libs_softmmu"
fi

if test "$rdma" != "no" ; then
  cat > $TMPC <<EOF
#include <rdma/rdma_cma.h>
int main(void) { return 0; }
EOF
  rdma_libs="-lrdmacm -libverbs"
  if compile_prog "-Werror" "$rdma_libs" ; then
    rdma="yes"
    libs_softmmu="$libs_softmmu $rdma_libs"
  else
    if test "$rdma" = "yes" ; then
      feature_not_found "rdma"
    fi
    rdma="no"
  fi
fi

##########################################
# VNC TLS/WS detection
if test "$vnc" = "yes" -a \( "$vnc_tls" != "no" -o "$vnc_ws" != "no" \) ; then
  cat > $TMPC <<EOF
#include <gnutls/gnutls.h>
int main(void) { gnutls_session_t s; gnutls_init(&s, GNUTLS_SERVER); return 0; }
EOF
  vnc_tls_cflags=`$pkg_config --cflags gnutls 2> /dev/null`
  vnc_tls_libs=`$pkg_config --libs gnutls 2> /dev/null`
  if compile_prog "$vnc_tls_cflags" "$vnc_tls_libs" ; then
    if test "$vnc_tls" != "no" ; then
      vnc_tls=yes
    fi
    if test "$vnc_ws" != "no" ; then
      vnc_ws=yes
    fi
    libs_softmmu="$vnc_tls_libs $libs_softmmu"
    QEMU_CFLAGS="$QEMU_CFLAGS $vnc_tls_cflags"
  else
    if test "$vnc_tls" = "yes" ; then
      feature_not_found "vnc-tls"
    fi
    if test "$vnc_ws" = "yes" ; then
      feature_not_found "vnc-ws"
    fi
    vnc_tls=no
    vnc_ws=no
  fi
fi

##########################################
# VNC SASL detection
if test "$vnc" = "yes" -a "$vnc_sasl" != "no" ; then
  cat > $TMPC <<EOF
#include <sasl/sasl.h>
#include <stdio.h>
int main(void) { sasl_server_init(NULL, "qemu"); return 0; }
EOF
  # Assuming Cyrus-SASL installed in /usr prefix
  vnc_sasl_cflags=""
  vnc_sasl_libs="-lsasl2"
  if compile_prog "$vnc_sasl_cflags" "$vnc_sasl_libs" ; then
    vnc_sasl=yes
    libs_softmmu="$vnc_sasl_libs $libs_softmmu"
    QEMU_CFLAGS="$QEMU_CFLAGS $vnc_sasl_cflags"
  else
    if test "$vnc_sasl" = "yes" ; then
      feature_not_found "vnc-sasl"
    fi
    vnc_sasl=no
  fi
fi

##########################################
# VNC JPEG detection
if test "$vnc" = "yes" -a "$vnc_jpeg" != "no" ; then
cat > $TMPC <<EOF
#include <stdio.h>
#include <jpeglib.h>
int main(void) { struct jpeg_compress_struct s; jpeg_create_compress(&s); return 0; }
EOF
    vnc_jpeg_cflags=""
    vnc_jpeg_libs="-ljpeg"
  if compile_prog "$vnc_jpeg_cflags" "$vnc_jpeg_libs" ; then
    vnc_jpeg=yes
    libs_softmmu="$vnc_jpeg_libs $libs_softmmu"
    QEMU_CFLAGS="$QEMU_CFLAGS $vnc_jpeg_cflags"
  else
    if test "$vnc_jpeg" = "yes" ; then
      feature_not_found "vnc-jpeg"
    fi
    vnc_jpeg=no
  fi
fi

##########################################
# VNC PNG detection
if test "$vnc" = "yes" -a "$vnc_png" != "no" ; then
cat > $TMPC <<EOF
//#include <stdio.h>
#include <png.h>
#include <stddef.h>
int main(void) {
    png_structp png_ptr;
    png_ptr = png_create_write_struct(PNG_LIBPNG_VER_STRING, NULL, NULL, NULL);
    return png_ptr != 0;
}
EOF
  if $pkg_config libpng --modversion >/dev/null 2>&1; then
    vnc_png_cflags=`$pkg_config libpng --cflags 2> /dev/null`
    vnc_png_libs=`$pkg_config libpng --libs 2> /dev/null`
  else
    vnc_png_cflags=""
    vnc_png_libs="-lpng"
  fi
  if compile_prog "$vnc_png_cflags" "$vnc_png_libs" ; then
    vnc_png=yes
    libs_softmmu="$vnc_png_libs $libs_softmmu"
    QEMU_CFLAGS="$QEMU_CFLAGS $vnc_png_cflags"
  else
    if test "$vnc_png" = "yes" ; then
      feature_not_found "vnc-png"
    fi
    vnc_png=no
  fi
fi

##########################################
# fnmatch() probe, used for ACL routines
fnmatch="no"
cat > $TMPC << EOF
#include <fnmatch.h>
int main(void)
{
    fnmatch("foo", "foo", 0);
    return 0;
}
EOF
if compile_prog "" "" ; then
   fnmatch="yes"
fi

##########################################
# uuid_generate() probe, used for vdi block driver
if test "$uuid" != "no" ; then
  uuid_libs="-luuid"
  cat > $TMPC << EOF
#include <uuid/uuid.h>
int main(void)
{
    uuid_t my_uuid;
    uuid_generate(my_uuid);
    return 0;
}
EOF
  if compile_prog "" "$uuid_libs" ; then
    uuid="yes"
    libs_softmmu="$uuid_libs $libs_softmmu"
    libs_tools="$uuid_libs $libs_tools"
  else
    if test "$uuid" = "yes" ; then
      feature_not_found "uuid"
    fi
    uuid=no
  fi
fi

##########################################
# xfsctl() probe, used for raw-posix
if test "$xfs" != "no" ; then
  cat > $TMPC << EOF
#include <stddef.h>  /* NULL */
#include <xfs/xfs.h>
int main(void)
{
    xfsctl(NULL, 0, 0, NULL);
    return 0;
}
EOF
  if compile_prog "" "" ; then
    xfs="yes"
  else
    if test "$xfs" = "yes" ; then
      feature_not_found "xfs"
    fi
    xfs=no
  fi
fi

##########################################
# vde libraries probe
if test "$vde" != "no" ; then
  vde_libs="-lvdeplug"
  cat > $TMPC << EOF
#include <libvdeplug.h>
int main(void)
{
    struct vde_open_args a = {0, 0, 0};
    char s[] = "";
    vde_open(s, s, &a);
    return 0;
}
EOF
  if compile_prog "" "$vde_libs" ; then
    vde=yes
    libs_softmmu="$vde_libs $libs_softmmu"
    libs_tools="$vde_libs $libs_tools"
  else
    if test "$vde" = "yes" ; then
      feature_not_found "vde"
    fi
    vde=no
  fi
fi

##########################################
# libcap-ng library probe
if test "$cap_ng" != "no" ; then
  cap_libs="-lcap-ng"
  cat > $TMPC << EOF
#include <cap-ng.h>
int main(void)
{
    capng_capability_to_name(CAPNG_EFFECTIVE);
    return 0;
}
EOF
  if compile_prog "" "$cap_libs" ; then
    cap_ng=yes
    libs_tools="$cap_libs $libs_tools"
  else
    if test "$cap_ng" = "yes" ; then
      feature_not_found "cap_ng"
    fi
    cap_ng=no
  fi
fi

##########################################
# Sound support libraries probe

audio_drv_probe()
{
    drv=$1
    hdr=$2
    lib=$3
    exp=$4
    cfl=$5
        cat > $TMPC << EOF
#include <$hdr>
int main(void) { $exp }
EOF
    if compile_prog "$cfl" "$lib" ; then
        :
    else
        error_exit "$drv check failed" \
            "Make sure to have the $drv libs and headers installed."
    fi
}

audio_drv_list=`echo "$audio_drv_list" | sed -e 's/,/ /g'`
for drv in $audio_drv_list; do
    case $drv in
    alsa)
    audio_drv_probe $drv alsa/asoundlib.h -lasound \
        "return snd_pcm_close((snd_pcm_t *)0);"
    libs_softmmu="-lasound $libs_softmmu"
    ;;

    fmod)
    if test -z $fmod_lib || test -z $fmod_inc; then
        error_exit "You must specify path to FMOD library and headers" \
            "Example: --fmod-inc=/path/include/fmod --fmod-lib=/path/lib/libfmod-3.74.so"
    fi
    audio_drv_probe $drv fmod.h $fmod_lib "return FSOUND_GetVersion();" "-I $fmod_inc"
    libs_softmmu="$fmod_lib $libs_softmmu"
    ;;

    esd)
    audio_drv_probe $drv esd.h -lesd 'return esd_play_stream(0, 0, "", 0);'
    libs_softmmu="-lesd $libs_softmmu"
    audio_pt_int="yes"
    ;;

    pa)
    audio_drv_probe $drv pulse/mainloop.h "-lpulse" \
        "pa_mainloop *m = 0; pa_mainloop_free (m); return 0;"
    libs_softmmu="-lpulse $libs_softmmu"
    audio_pt_int="yes"
    ;;

    coreaudio)
      libs_softmmu="-framework CoreAudio $libs_softmmu"
    ;;

    dsound)
      libs_softmmu="-lole32 -ldxguid $libs_softmmu"
      audio_win_int="yes"
    ;;

    oss)
      libs_softmmu="$oss_lib $libs_softmmu"
    ;;

    sdl|wav)
    # XXX: Probes for CoreAudio, DirectSound, SDL(?)
    ;;

    winwave)
      libs_softmmu="-lwinmm $libs_softmmu"
      audio_win_int="yes"
    ;;

    *)
    echo "$audio_possible_drivers" | grep -q "\<$drv\>" || {
        error_exit "Unknown driver '$drv' selected" \
            "Possible drivers are: $audio_possible_drivers"
    }
    ;;
    esac
done

##########################################
# BrlAPI probe

if test "$brlapi" != "no" ; then
  brlapi_libs="-lbrlapi"
  cat > $TMPC << EOF
#include <brlapi.h>
#include <stddef.h>
int main( void ) { return brlapi__openConnection (NULL, NULL, NULL); }
EOF
  if compile_prog "" "$brlapi_libs" ; then
    brlapi=yes
    libs_softmmu="$brlapi_libs $libs_softmmu"
  else
    if test "$brlapi" = "yes" ; then
      feature_not_found "brlapi"
    fi
    brlapi=no
  fi
fi

##########################################
# curses probe
if test "$mingw32" = "yes" ; then
    curses_list="-lpdcurses"
else
    curses_list="-lncurses:-lcurses:$($pkg_config --libs ncurses 2>/dev/null)"
fi

if test "$curses" != "no" ; then
  curses_found=no
  cat > $TMPC << EOF
#include <curses.h>
int main(void) {
  const char *s = curses_version();
  resize_term(0, 0);
  return s != 0;
}
EOF
  IFS=:
  for curses_lib in $curses_list; do
    unset IFS
    if compile_prog "" "$curses_lib" ; then
      curses_found=yes
      libs_softmmu="$curses_lib $libs_softmmu"
      break
    fi
  done
  unset IFS
  if test "$curses_found" = "yes" ; then
    curses=yes
  else
    if test "$curses" = "yes" ; then
      feature_not_found "curses"
    fi
    curses=no
  fi
fi

##########################################
# curl probe

if $pkg_config libcurl --modversion >/dev/null 2>&1; then
  curlconfig="$pkg_config libcurl"
else
  curlconfig=curl-config
fi

if test "$curl" != "no" ; then
  cat > $TMPC << EOF
#include <curl/curl.h>
int main(void) { curl_easy_init(); curl_multi_setopt(0, 0, 0); return 0; }
EOF
  curl_cflags=`$curlconfig --cflags 2>/dev/null`
  curl_libs=`$curlconfig --libs 2>/dev/null`
  if compile_prog "$curl_cflags" "$curl_libs" ; then
    curl=yes
    libs_tools="$curl_libs $libs_tools"
    libs_softmmu="$curl_libs $libs_softmmu"
  else
    if test "$curl" = "yes" ; then
      feature_not_found "curl"
    fi
    curl=no
  fi
fi # test "$curl"

##########################################
# bluez support probe
if test "$bluez" != "no" ; then
  cat > $TMPC << EOF
#include <bluetooth/bluetooth.h>
int main(void) { return bt_error(0); }
EOF
  bluez_cflags=`$pkg_config --cflags bluez 2> /dev/null`
  bluez_libs=`$pkg_config --libs bluez 2> /dev/null`
  if compile_prog "$bluez_cflags" "$bluez_libs" ; then
    bluez=yes
    libs_softmmu="$bluez_libs $libs_softmmu"
  else
    if test "$bluez" = "yes" ; then
      feature_not_found "bluez"
    fi
    bluez="no"
  fi
fi

##########################################
# glib support probe

if test "$mingw32" = yes; then
    # g_poll is required in order to integrate with the glib main loop.
    glib_req_ver=2.20
else
    glib_req_ver=2.12
fi
if $pkg_config --atleast-version=$glib_req_ver gthread-2.0 > /dev/null 2>&1
then
    glib_cflags=`$pkg_config --cflags gthread-2.0 2>/dev/null`
    glib_libs=`$pkg_config --libs gthread-2.0 2>/dev/null`
    LIBS="$glib_libs $LIBS"
    libs_qga="$glib_libs $libs_qga"
else
    error_exit "glib-$glib_req_ver required to compile QEMU"
fi

##########################################
# pixman support probe

if test "$pixman" = ""; then
  if test "$want_tools" = "no" -a "$softmmu" = "no"; then
    pixman="none"
  elif $pkg_config pixman-1 > /dev/null 2>&1; then
    pixman="system"
  else
    pixman="internal"
  fi
fi
if test "$pixman" = "none"; then
  if test "$want_tools" != "no" -o "$softmmu" != "no"; then
    error_exit "pixman disabled but system emulation or tools build" \
        "enabled.  You can turn off pixman only if you also" \
        "disable all system emulation targets and the tools" \
        "build with '--disable-tools --disable-system'."
  fi
  pixman_cflags=
  pixman_libs=
elif test "$pixman" = "system"; then
  pixman_cflags=`$pkg_config --cflags pixman-1 2>/dev/null`
  pixman_libs=`$pkg_config --libs pixman-1 2>/dev/null`
else
  if test ! -d ${source_path}/pixman/pixman; then
    error_exit "pixman not present. Your options:" \
        "  (1) Preferred: Install the pixman devel package (any recent" \
        "      distro should have packages as Xorg needs pixman too)." \
        "  (2) Fetch the pixman submodule, using:" \
        "      git submodule update --init pixman"
  fi
  mkdir -p pixman/pixman
  pixman_cflags="-I\$(SRC_PATH)/pixman/pixman -I\$(BUILD_DIR)/pixman/pixman"
  pixman_libs="-L\$(BUILD_DIR)/pixman/pixman/.libs -lpixman-1"
fi

##########################################
# libcap probe

if test "$cap" != "no" ; then
  cat > $TMPC <<EOF
#include <stdio.h>
#include <sys/capability.h>
int main(void) { cap_t caps; caps = cap_init(); return caps != NULL; }
EOF
  if compile_prog "" "-lcap" ; then
    cap=yes
  else
    cap=no
  fi
fi

##########################################
# pthread probe
PTHREADLIBS_LIST="-pthread -lpthread -lpthreadGC2"

pthread=no
cat > $TMPC << EOF
#include <pthread.h>
static void *f(void *p) { return NULL; }
int main(void) {
  pthread_t thread;
  pthread_create(&thread, 0, f, 0);
  return 0;
}
EOF
if compile_prog "" "" ; then
  pthread=yes
else
  for pthread_lib in $PTHREADLIBS_LIST; do
    if compile_prog "" "$pthread_lib" ; then
      pthread=yes
      found=no
      for lib_entry in $LIBS; do
        if test "$lib_entry" = "$pthread_lib"; then
          found=yes
          break
        fi
      done
      if test "$found" = "no"; then
        LIBS="$pthread_lib $LIBS"
      fi
      break
    fi
  done
fi

if test "$mingw32" != yes -a "$pthread" = no; then
  error_exit "pthread check failed" \
      "Make sure to have the pthread libs and headers installed."
fi

##########################################
# rbd probe
if test "$rbd" != "no" ; then
  cat > $TMPC <<EOF
#include <stdio.h>
#include <rbd/librbd.h>
int main(void) {
    rados_t cluster;
    rados_create(&cluster, NULL);
    return 0;
}
EOF
  rbd_libs="-lrbd -lrados"
  if compile_prog "" "$rbd_libs" ; then
    rbd=yes
    libs_tools="$rbd_libs $libs_tools"
    libs_softmmu="$rbd_libs $libs_softmmu"
  else
    if test "$rbd" = "yes" ; then
      feature_not_found "rados block device"
    fi
    rbd=no
  fi
fi

##########################################
# libssh2 probe
if test "$libssh2" != "no" ; then
  cat > $TMPC <<EOF
#include <stdio.h>
#include <libssh2.h>
#include <libssh2_sftp.h>
int main(void) {
    LIBSSH2_SESSION *session;
    session = libssh2_session_init ();
    (void) libssh2_sftp_init (session);
    return 0;
}
EOF

  if $pkg_config libssh2 --modversion >/dev/null 2>&1; then
    libssh2_cflags=`$pkg_config libssh2 --cflags`
    libssh2_libs=`$pkg_config libssh2 --libs`
  else
    libssh2_cflags=
    libssh2_libs="-lssh2"
  fi

  if compile_prog "$libssh2_cflags" "$libssh2_libs" ; then
    libssh2=yes
    libs_tools="$libssh2_libs $libs_tools"
    libs_softmmu="$libssh2_libs $libs_softmmu"
    QEMU_CFLAGS="$QEMU_CFLAGS $libssh2_cflags"
  else
    if test "$libssh2" = "yes" ; then
      feature_not_found "libssh2"
    fi
    libssh2=no
  fi
fi

##########################################
# libssh2_sftp_fsync probe

if test "$libssh2" = "yes"; then
  cat > $TMPC <<EOF
#include <stdio.h>
#include <libssh2.h>
#include <libssh2_sftp.h>
int main(void) {
    LIBSSH2_SESSION *session;
    LIBSSH2_SFTP *sftp;
    LIBSSH2_SFTP_HANDLE *sftp_handle;
    session = libssh2_session_init ();
    sftp = libssh2_sftp_init (session);
    sftp_handle = libssh2_sftp_open (sftp, "/", 0, 0);
    libssh2_sftp_fsync (sftp_handle);
    return 0;
}
EOF
  # libssh2_cflags/libssh2_libs defined in previous test.
  if compile_prog "$libssh2_cflags" "$libssh2_libs" ; then
    QEMU_CFLAGS="-DHAS_LIBSSH2_SFTP_FSYNC $QEMU_CFLAGS"
  fi
fi

##########################################
# linux-aio probe

if test "$linux_aio" != "no" ; then
  cat > $TMPC <<EOF
#include <libaio.h>
#include <sys/eventfd.h>
#include <stddef.h>
int main(void) { io_setup(0, NULL); io_set_eventfd(NULL, 0); eventfd(0, 0); return 0; }
EOF
  if compile_prog "" "-laio" ; then
    linux_aio=yes
    libs_softmmu="$libs_softmmu -laio"
    libs_tools="$libs_tools -laio"
  else
    if test "$linux_aio" = "yes" ; then
      feature_not_found "linux AIO"
    fi
    linux_aio=no
  fi
fi

##########################################
# TPM passthrough is only on x86 Linux

if test "$targetos" = Linux && test "$cpu" = i386 -o "$cpu" = x86_64; then
  tpm_passthrough=$tpm
else
  tpm_passthrough=no
fi

##########################################
# adjust virtio-blk-data-plane based on linux-aio

if test "$virtio_blk_data_plane" = "yes" -a \
	"$linux_aio" != "yes" ; then
  error_exit "virtio-blk-data-plane requires Linux AIO, please try --enable-linux-aio"
elif test -z "$virtio_blk_data_plane" ; then
  virtio_blk_data_plane=$linux_aio
fi

##########################################
# attr probe

if test "$attr" != "no" ; then
  cat > $TMPC <<EOF
#include <stdio.h>
#include <sys/types.h>
#ifdef CONFIG_LIBATTR
#include <attr/xattr.h>
#else
#include <sys/xattr.h>
#endif
int main(void) { getxattr(NULL, NULL, NULL, 0); setxattr(NULL, NULL, NULL, 0, 0); return 0; }
EOF
  if compile_prog "" "" ; then
    attr=yes
  # Older distros have <attr/xattr.h>, and need -lattr:
  elif compile_prog "-DCONFIG_LIBATTR" "-lattr" ; then
    attr=yes
    LIBS="-lattr $LIBS"
    libattr=yes
  else
    if test "$attr" = "yes" ; then
      feature_not_found "ATTR"
    fi
    attr=no
  fi
fi

##########################################
# iovec probe
cat > $TMPC <<EOF
#include <sys/types.h>
#include <sys/uio.h>
#include <unistd.h>
int main(void) { return sizeof(struct iovec); }
EOF
iovec=no
if compile_prog "" "" ; then
  iovec=yes
fi

##########################################
# preadv probe
cat > $TMPC <<EOF
#include <sys/types.h>
#include <sys/uio.h>
#include <unistd.h>
int main(void) { return preadv(0, 0, 0, 0); }
EOF
preadv=no
if compile_prog "" "" ; then
  preadv=yes
fi

##########################################
# fdt probe
if test "$fdt" != "no" ; then
  fdt_libs="-lfdt"
  cat > $TMPC << EOF
int main(void) { return 0; }
EOF
  if compile_prog "" "$fdt_libs" ; then
    # system DTC is good - use it
    fdt=yes
  elif test -d ${source_path}/dtc/libfdt ; then
    # have submodule DTC - use it
    fdt=yes
    dtc_internal="yes"
    mkdir -p dtc
    if [ "$source_path" != `pwd` ] ; then
       symlink "$source_path/dtc/Makefile" "dtc/Makefile"
       symlink "$source_path/dtc/scripts" "dtc/scripts"
    fi
    fdt_cflags="-I\$(SRC_PATH)/dtc/libfdt"
    fdt_libs="-L\$(BUILD_DIR)/dtc/libfdt $fdt_libs"
  elif test "$fdt" = "yes" ; then
    # have neither and want - prompt for system/submodule install
    error_exit "ERROR: DTC not present. Your options:" \
        "  (1) Preferred: Install the DTC devel package" \
        "  (2) Fetch the DTC submodule, using:" \
        "      git submodule update --init dtc"
  else
    # don't have and don't want
    fdt_libs=
    fdt=no
  fi
fi

libs_softmmu="$libs_softmmu $fdt_libs"

##########################################
# GLX probe, used by milkymist-tmu2
if test "$glx" != "no" ; then
  glx_libs="-lGL -lX11"
  cat > $TMPC << EOF
#include <X11/Xlib.h>
#include <GL/gl.h>
#include <GL/glx.h>
int main(void) { glBegin(0); glXQueryVersion(0,0,0); return 0; }
EOF
  if compile_prog "" "-lGL -lX11" ; then
    glx=yes
  else
    if test "$glx" = "yes" ; then
      feature_not_found "glx"
    fi
    glx_libs=
    glx=no
  fi
fi

##########################################
# glusterfs probe
if test "$glusterfs" != "no" ; then
  cat > $TMPC <<EOF
#include <glusterfs/api/glfs.h>
int main(void) {
    (void) glfs_new("volume");
    return 0;
}
EOF
  glusterfs_libs="-lgfapi -lgfrpc -lgfxdr"
  if compile_prog "" "$glusterfs_libs" ; then
    glusterfs=yes
    libs_tools="$glusterfs_libs $libs_tools"
    libs_softmmu="$glusterfs_libs $libs_softmmu"
  else
    if test "$glusterfs" = "yes" ; then
      feature_not_found "GlusterFS backend support"
    fi
    glusterfs=no
  fi
fi

#
# Check for xxxat() functions when we are building linux-user
# emulator.  This is done because older glibc versions don't
# have syscall stubs for these implemented.
#
atfile=no
cat > $TMPC << EOF
#define _ATFILE_SOURCE
#include <sys/types.h>
#include <fcntl.h>
#include <unistd.h>

int
main(void)
{
	/* try to unlink nonexisting file */
	return (unlinkat(AT_FDCWD, "nonexistent_file", 0));
}
EOF
if compile_prog "" "" ; then
  atfile=yes
fi

# Check for inotify functions when we are building linux-user
# emulator.  This is done because older glibc versions don't
# have syscall stubs for these implemented.  In that case we
# don't provide them even if kernel supports them.
#
inotify=no
cat > $TMPC << EOF
#include <sys/inotify.h>

int
main(void)
{
	/* try to start inotify */
	return inotify_init();
}
EOF
if compile_prog "" "" ; then
  inotify=yes
fi

inotify1=no
cat > $TMPC << EOF
#include <sys/inotify.h>

int
main(void)
{
    /* try to start inotify */
    return inotify_init1(0);
}
EOF
if compile_prog "" "" ; then
  inotify1=yes
fi

# check if utimensat and futimens are supported
utimens=no
cat > $TMPC << EOF
#define _ATFILE_SOURCE
#include <stddef.h>
#include <fcntl.h>
#include <sys/stat.h>

int main(void)
{
    utimensat(AT_FDCWD, "foo", NULL, 0);
    futimens(0, NULL);
    return 0;
}
EOF
if compile_prog "" "" ; then
  utimens=yes
fi

# check if pipe2 is there
pipe2=no
cat > $TMPC << EOF
#include <unistd.h>
#include <fcntl.h>

int main(void)
{
    int pipefd[2];
    return pipe2(pipefd, O_CLOEXEC);
}
EOF
if compile_prog "" "" ; then
  pipe2=yes
fi

# check if accept4 is there
accept4=no
cat > $TMPC << EOF
#include <sys/socket.h>
#include <stddef.h>

int main(void)
{
    accept4(0, NULL, NULL, SOCK_CLOEXEC);
    return 0;
}
EOF
if compile_prog "" "" ; then
  accept4=yes
fi

# check if tee/splice is there. vmsplice was added same time.
splice=no
cat > $TMPC << EOF
#include <unistd.h>
#include <fcntl.h>
#include <limits.h>

int main(void)
{
    int len, fd = 0;
    len = tee(STDIN_FILENO, STDOUT_FILENO, INT_MAX, SPLICE_F_NONBLOCK);
    splice(STDIN_FILENO, NULL, fd, NULL, len, SPLICE_F_MOVE);
    return 0;
}
EOF
if compile_prog "" "" ; then
  splice=yes
fi

##########################################
# signalfd probe
signalfd="no"
cat > $TMPC << EOF
#include <unistd.h>
#include <sys/syscall.h>
#include <signal.h>
int main(void) { return syscall(SYS_signalfd, -1, NULL, _NSIG / 8); }
EOF

if compile_prog "" "" ; then
  signalfd=yes
fi

# check if eventfd is supported
eventfd=no
cat > $TMPC << EOF
#include <sys/eventfd.h>

int main(void)
{
    return eventfd(0, EFD_NONBLOCK | EFD_CLOEXEC);
}
EOF
if compile_prog "" "" ; then
  eventfd=yes
fi

# check for fallocate
fallocate=no
cat > $TMPC << EOF
#include <fcntl.h>

int main(void)
{
    fallocate(0, 0, 0, 0);
    return 0;
}
EOF
if compile_prog "" "" ; then
  fallocate=yes
fi

# check for fallocate hole punching
fallocate_punch_hole=no
cat > $TMPC << EOF
#include <fcntl.h>
#include <linux/falloc.h>

int main(void)
{
    fallocate(0, FALLOC_FL_PUNCH_HOLE | FALLOC_FL_KEEP_SIZE, 0, 0);
    return 0;
}
EOF
if compile_prog "" "" ; then
  fallocate_punch_hole=yes
fi

# check for sync_file_range
sync_file_range=no
cat > $TMPC << EOF
#include <fcntl.h>

int main(void)
{
    sync_file_range(0, 0, 0, 0);
    return 0;
}
EOF
if compile_prog "" "" ; then
  sync_file_range=yes
fi

# check for linux/fiemap.h and FS_IOC_FIEMAP
fiemap=no
cat > $TMPC << EOF
#include <sys/ioctl.h>
#include <linux/fs.h>
#include <linux/fiemap.h>

int main(void)
{
    ioctl(0, FS_IOC_FIEMAP, 0);
    return 0;
}
EOF
if compile_prog "" "" ; then
  fiemap=yes
fi

# check for dup3
dup3=no
cat > $TMPC << EOF
#include <unistd.h>

int main(void)
{
    dup3(0, 0, 0);
    return 0;
}
EOF
if compile_prog "" "" ; then
  dup3=yes
fi

# check for epoll support
epoll=no
cat > $TMPC << EOF
#include <sys/epoll.h>

int main(void)
{
    epoll_create(0);
    return 0;
}
EOF
if compile_prog "" "" ; then
  epoll=yes
fi

# epoll_create1 and epoll_pwait are later additions
# so we must check separately for their presence
epoll_create1=no
cat > $TMPC << EOF
#include <sys/epoll.h>

int main(void)
{
    /* Note that we use epoll_create1 as a value, not as
     * a function being called. This is necessary so that on
     * old SPARC glibc versions where the function was present in
     * the library but not declared in the header file we will
     * fail the configure check. (Otherwise we will get a compiler
     * warning but not an error, and will proceed to fail the
     * qemu compile where we compile with -Werror.)
     */
    return (int)(uintptr_t)&epoll_create1;
}
EOF
if compile_prog "" "" ; then
  epoll_create1=yes
fi

epoll_pwait=no
cat > $TMPC << EOF
#include <sys/epoll.h>

int main(void)
{
    epoll_pwait(0, 0, 0, 0, 0);
    return 0;
}
EOF
if compile_prog "" "" ; then
  epoll_pwait=yes
fi

# check for sendfile support
sendfile=no
cat > $TMPC << EOF
#include <sys/sendfile.h>

int main(void)
{
    return sendfile(0, 0, 0, 0);
}
EOF
if compile_prog "" "" ; then
  sendfile=yes
fi

# Check if tools are available to build documentation.
if test "$docs" != "no" ; then
  if has makeinfo && has pod2man; then
    docs=yes
  else
    if test "$docs" = "yes" ; then
      feature_not_found "docs"
    fi
    docs=no
  fi
fi

# Search for bswap_32 function
byteswap_h=no
cat > $TMPC << EOF
#include <byteswap.h>
int main(void) { return bswap_32(0); }
EOF
if compile_prog "" "" ; then
  byteswap_h=yes
fi

# Search for bswap32 function
bswap_h=no
cat > $TMPC << EOF
#include <sys/endian.h>
#include <sys/types.h>
#include <machine/bswap.h>
int main(void) { return bswap32(0); }
EOF
if compile_prog "" "" ; then
  bswap_h=yes
fi

##########################################
# Do we have libiscsi
# We check for iscsi_unmap_sync() to make sure we have a
# recent enough version of libiscsi.
if test "$libiscsi" != "no" ; then
  cat > $TMPC << EOF
#include <stdio.h>
#include <iscsi/iscsi.h>
int main(void) { iscsi_unmap_sync(NULL,0,0,0,NULL,0); return 0; }
EOF
  if $pkg_config --atleast-version=1.7.0 libiscsi --modversion >/dev/null 2>&1; then
    libiscsi="yes"
    libiscsi_cflags=$($pkg_config --cflags libiscsi 2>/dev/null)
    libiscsi_libs=$($pkg_config --libs libiscsi 2>/dev/null)
    CFLAGS="$CFLAGS $libiscsi_cflags"
    LIBS="$LIBS $libiscsi_libs"
  elif compile_prog "" "-liscsi" ; then
    libiscsi="yes"
    LIBS="$LIBS -liscsi"
  else
    if test "$libiscsi" = "yes" ; then
      feature_not_found "libiscsi"
    fi
    libiscsi="no"
  fi
fi


##########################################
# Do we need libm
cat > $TMPC << EOF
#include <math.h>
int main(void) { return isnan(sin(0.0)); }
EOF
if compile_prog "" "" ; then
  :
elif compile_prog "" "-lm" ; then
  LIBS="-lm $LIBS"
  libs_qga="-lm $libs_qga"
else
  error_exit "libm check failed"
fi

##########################################
# Do we need librt
# uClibc provides 2 versions of clock_gettime(), one with realtime
# support and one without. This means that the clock_gettime() don't
# need -lrt. We still need it for timer_create() so we check for this
# function in addition.
cat > $TMPC <<EOF
#include <signal.h>
#include <time.h>
int main(void) {
  timer_create(CLOCK_REALTIME, NULL, NULL);
  return clock_gettime(CLOCK_REALTIME, NULL);
}
EOF

if compile_prog "" "" ; then
  :
# we need pthread for static linking. use previous pthread test result
elif compile_prog "" "-lrt $pthread_lib" ; then
  LIBS="-lrt $LIBS"
  libs_qga="-lrt $libs_qga"
fi

if test "$darwin" != "yes" -a "$mingw32" != "yes" -a "$solaris" != yes -a \
        "$aix" != "yes" -a "$haiku" != "yes" ; then
    libs_softmmu="-lutil $libs_softmmu"
fi

##########################################
# spice probe
if test "$spice" != "no" ; then
  cat > $TMPC << EOF
#include <spice.h>
int main(void) { spice_server_new(); return 0; }
EOF
  spice_cflags=$($pkg_config --cflags spice-protocol spice-server 2>/dev/null)
  spice_libs=$($pkg_config --libs spice-protocol spice-server 2>/dev/null)
  if $pkg_config --atleast-version=0.12.0 spice-server >/dev/null 2>&1 && \
     $pkg_config --atleast-version=0.12.3 spice-protocol > /dev/null 2>&1 && \
     compile_prog "$spice_cflags" "$spice_libs" ; then
    spice="yes"
    libs_softmmu="$libs_softmmu $spice_libs"
    QEMU_CFLAGS="$QEMU_CFLAGS $spice_cflags"
    spice_protocol_version=$($pkg_config --modversion spice-protocol)
    spice_server_version=$($pkg_config --modversion spice-server)
  else
    if test "$spice" = "yes" ; then
      feature_not_found "spice"
    fi
    spice="no"
  fi
fi

# check for libcacard for smartcard support
smartcard_cflags=""
# TODO - what's the minimal nss version we support?
if test "$smartcard_nss" != "no"; then
  cat > $TMPC << EOF
#include <pk11pub.h>
int main(void) { PK11_FreeSlot(0); return 0; }
EOF
    smartcard_includes="-I\$(SRC_PATH)/libcacard"
    libcacard_libs="$($pkg_config --libs nss 2>/dev/null) $glib_libs"
    libcacard_cflags="$($pkg_config --cflags nss 2>/dev/null) $glib_cflags"
    test_cflags="$libcacard_cflags"
    # The header files in nss < 3.13.3 have a bug which causes them to
    # emit a warning. If we're going to compile QEMU with -Werror, then
    # test that the headers don't have this bug. Otherwise we would pass
    # the configure test but fail to compile QEMU later.
    if test "$werror" = "yes"; then
        test_cflags="-Werror $test_cflags"
    fi
    if test -n "$libtool" &&
            $pkg_config --atleast-version=3.12.8 nss >/dev/null 2>&1 && \
      compile_prog "$test_cflags" "$libcacard_libs"; then
        smartcard_nss="yes"
        QEMU_CFLAGS="$QEMU_CFLAGS $libcacard_cflags"
        QEMU_INCLUDES="$QEMU_INCLUDES $smartcard_includes"
        libs_softmmu="$libcacard_libs $libs_softmmu"
    else
        if test "$smartcard_nss" = "yes"; then
            feature_not_found "nss"
        fi
        smartcard_nss="no"
    fi
fi

# check for libusb
if test "$libusb" != "no" ; then
    if $pkg_config libusb-1.0 >/dev/null 2>&1 ; then
        libusb="yes"
	usb="libusb"
        libusb_cflags=$($pkg_config --cflags libusb-1.0 2>/dev/null)
        libusb_libs=$($pkg_config --libs libusb-1.0 2>/dev/null)
        QEMU_CFLAGS="$QEMU_CFLAGS $libusb_cflags"
        libs_softmmu="$libs_softmmu $libusb_libs"
    else
        if test "$libusb" = "yes"; then
            feature_not_found "libusb"
        fi
        libusb="no"
    fi
fi

# check for usbredirparser for usb network redirection support
if test "$usb_redir" != "no" ; then
    if $pkg_config --atleast-version=0.6 libusbredirparser-0.5 >/dev/null 2>&1 ; then
        usb_redir="yes"
        usb_redir_cflags=$($pkg_config --cflags libusbredirparser-0.5 2>/dev/null)
        usb_redir_libs=$($pkg_config --libs libusbredirparser-0.5 2>/dev/null)
        QEMU_CFLAGS="$QEMU_CFLAGS $usb_redir_cflags"
        libs_softmmu="$libs_softmmu $usb_redir_libs"
    else
        if test "$usb_redir" = "yes"; then
            feature_not_found "usb-redir"
        fi
        usb_redir="no"
    fi
fi

##########################################

##########################################
# check if we have fdatasync

fdatasync=no
cat > $TMPC << EOF
#include <unistd.h>
int main(void) {
#if defined(_POSIX_SYNCHRONIZED_IO) && _POSIX_SYNCHRONIZED_IO > 0
return fdatasync(0);
#else
#error Not supported
#endif
}
EOF
if compile_prog "" "" ; then
    fdatasync=yes
fi

##########################################
# check if we have madvise

madvise=no
cat > $TMPC << EOF
#include <sys/types.h>
#include <sys/mman.h>
#include <stddef.h>
int main(void) { return madvise(NULL, 0, MADV_DONTNEED); }
EOF
if compile_prog "" "" ; then
    madvise=yes
fi

##########################################
# check if we have posix_madvise

posix_madvise=no
cat > $TMPC << EOF
#include <sys/mman.h>
#include <stddef.h>
int main(void) { return posix_madvise(NULL, 0, POSIX_MADV_DONTNEED); }
EOF
if compile_prog "" "" ; then
    posix_madvise=yes
fi

##########################################
# check if we have usable SIGEV_THREAD_ID

sigev_thread_id=no
cat > $TMPC << EOF
#include <signal.h>
int main(void) {
  struct sigevent ev;
  ev.sigev_notify = SIGEV_THREAD_ID;
  ev._sigev_un._tid = 0;
  asm volatile("" : : "g"(&ev));
  return 0;
}
EOF
if compile_prog "" "" ; then
    sigev_thread_id=yes
fi

##########################################
# check if trace backend exists

$python "$source_path/scripts/tracetool.py" "--backend=$trace_backend" --check-backend  > /dev/null 2> /dev/null
if test "$?" -ne 0 ; then
  error_exit "invalid trace backend" \
      "Please choose a supported trace backend."
fi

##########################################
# For 'ust' backend, test if ust headers are present
if test "$trace_backend" = "ust"; then
  cat > $TMPC << EOF
#include <ust/tracepoint.h>
#include <ust/marker.h>
int main(void) { return 0; }
EOF
  if compile_prog "" "" ; then
    LIBS="-lust -lurcu-bp $LIBS"
    libs_qga="-lust -lurcu-bp $libs_qga"
  else
    error_exit "Trace backend 'ust' missing libust header files"
  fi
fi

##########################################
# For 'dtrace' backend, test if 'dtrace' command is present
if test "$trace_backend" = "dtrace"; then
  if ! has 'dtrace' ; then
    error_exit "dtrace command is not found in PATH $PATH"
  fi
  trace_backend_stap="no"
  if has 'stap' ; then
    trace_backend_stap="yes"
  fi
fi

##########################################
# check and set a backend for coroutine

# We prefer ucontext, but it's not always possible. The fallback
# is sigcontext. gthread is not selectable except explicitly, because
# it is not functional enough to run QEMU proper. (It is occasionally
# useful for debugging purposes.)  On Windows the only valid backend
# is the Windows-specific one.

ucontext_works=no
if test "$darwin" != "yes"; then
  cat > $TMPC << EOF
#include <ucontext.h>
#ifdef __stub_makecontext
#error Ignoring glibc stub makecontext which will always fail
#endif
int main(void) { makecontext(0, 0, 0); return 0; }
EOF
  if compile_prog "" "" ; then
    ucontext_works=yes
  fi
fi

if test "$coroutine" = ""; then
  if test "$mingw32" = "yes"; then
    coroutine=win32
  elif test "$ucontext_works" = "yes"; then
    coroutine=ucontext
  else
    coroutine=sigaltstack
  fi
else
  case $coroutine in
  windows)
    if test "$mingw32" != "yes"; then
      error_exit "'windows' coroutine backend only valid for Windows"
    fi
    # Unfortunately the user visible backend name doesn't match the
    # coroutine-*.c filename for this case, so we have to adjust it here.
    coroutine=win32
    ;;
  ucontext)
    if test "$ucontext_works" != "yes"; then
      feature_not_found "ucontext"
    fi
    ;;
  gthread|sigaltstack)
    if test "$mingw32" = "yes"; then
      error_exit "only the 'windows' coroutine backend is valid for Windows"
    fi
    ;;
  *)
    error_exit "unknown coroutine backend $coroutine"
    ;;
  esac
fi

##########################################
# check if we have open_by_handle_at

open_by_handle_at=no
cat > $TMPC << EOF
#include <fcntl.h>
#if !defined(AT_EMPTY_PATH)
# error missing definition
#else
int main(void) { struct file_handle fh; return open_by_handle_at(0, &fh, 0); }
#endif
EOF
if compile_prog "" "" ; then
    open_by_handle_at=yes
fi

########################################
# check if we have linux/magic.h

linux_magic_h=no
cat > $TMPC << EOF
#include <linux/magic.h>
int main(void) {
  return 0;
}
EOF
if compile_prog "" "" ; then
    linux_magic_h=yes
fi

########################################
# check whether we can disable warning option with a pragma (this is needed
# to silence warnings in the headers of some versions of external libraries).
# This test has to be compiled with -Werror as otherwise an unknown pragma is
# only a warning.
#
# If we can't selectively disable warning in the code, disable -Werror so that
# the build doesn't fail anyway.

pragma_disable_unused_but_set=no
cat > $TMPC << EOF
#pragma GCC diagnostic push
#pragma GCC diagnostic ignored "-Wunused-but-set-variable"
#pragma GCC diagnostic ignored "-Wstrict-prototypes"
#pragma GCC diagnostic pop

int main(void) {
    return 0;
}
EOF
if compile_prog "-Werror" "" ; then
    pragma_diagnostic_available=yes
else
    werror=no
fi

########################################
# check if we have valgrind/valgrind.h and valgrind/memcheck.h

valgrind_h=no
cat > $TMPC << EOF
#include <valgrind/valgrind.h>
#include <valgrind/memcheck.h>
int main(void) {
  return 0;
}
EOF
if compile_prog "" "" ; then
    valgrind_h=yes
fi

########################################
# check if environ is declared

has_environ=no
cat > $TMPC << EOF
#include <unistd.h>
int main(void) {
    environ = 0;
    return 0;
}
EOF
if compile_prog "" "" ; then
    has_environ=yes
fi

########################################
# check if cpuid.h is usable.

cpuid_h=no
cat > $TMPC << EOF
#include <cpuid.h>
int main(void) {
  return 0;
}
EOF
if compile_prog "" "" ; then
    cpuid_h=yes
fi

########################################
# check if __[u]int128_t is usable.

int128=no
cat > $TMPC << EOF
__int128_t a;
__uint128_t b;
int main (void) {
  a = a + b;
  b = a * b;
  return 0;
}
EOF
if compile_prog "" "" ; then
    int128=yes
fi

########################################
# check if getauxval is available.

getauxval=no
cat > $TMPC << EOF
#include <sys/auxv.h>
int main(void) {
  return getauxval(AT_HWCAP) == 0;
}
EOF
if compile_prog "" "" ; then
    getauxval=yes
fi

##########################################
# End of CC checks
# After here, no more $cc or $ld runs

if test "$gcov" = "yes" ; then
  CFLAGS="-fprofile-arcs -ftest-coverage -g $CFLAGS"
  LDFLAGS="-fprofile-arcs -ftest-coverage $LDFLAGS"
elif test "$debug" = "no" ; then
  CFLAGS="-O2 -D_FORTIFY_SOURCE=2 $CFLAGS"
fi


# Disable zero malloc errors for official releases unless explicitly told to
# enable/disable
if test -z "$zero_malloc" ; then
    if test "$z_version" = "50" ; then
	zero_malloc="no"
    else
	zero_malloc="yes"
    fi
fi

# Now we've finished running tests it's OK to add -Werror to the compiler flags
if test "$werror" = "yes"; then
    QEMU_CFLAGS="-Werror $QEMU_CFLAGS"
fi

if test "$solaris" = "no" ; then
    if $ld --version 2>/dev/null | grep "GNU ld" >/dev/null 2>/dev/null ; then
        LDFLAGS="-Wl,--warn-common $LDFLAGS"
    fi
fi

# test if pod2man has --utf8 option
if pod2man --help | grep -q utf8; then
    POD2MAN="pod2man --utf8"
else
    POD2MAN="pod2man"
fi

# Use ASLR, no-SEH and DEP if available
if test "$mingw32" = "yes" ; then
    for flag in --dynamicbase --no-seh --nxcompat; do
        if $ld --help 2>/dev/null | grep ".$flag" >/dev/null 2>/dev/null ; then
            LDFLAGS="-Wl,$flag $LDFLAGS"
        fi
    done
fi

qemu_confdir=$sysconfdir$confsuffix
qemu_datadir=$datadir$confsuffix
qemu_localedir="$datadir/locale"

tools=""
if test "$want_tools" = "yes" ; then
  tools="qemu-img\$(EXESUF) qemu-io\$(EXESUF) $tools"
  if [ "$linux" = "yes" -o "$bsd" = "yes" -o "$solaris" = "yes" ] ; then
    tools="qemu-nbd\$(EXESUF) $tools"
  fi
fi
if test "$softmmu" = yes ; then
  if test "$virtfs" != no ; then
    if test "$cap" = yes && test "$linux" = yes && test "$attr" = yes ; then
      virtfs=yes
      tools="$tools fsdev/virtfs-proxy-helper\$(EXESUF)"
    else
      if test "$virtfs" = yes; then
        error_exit "VirtFS is supported only on Linux and requires libcap-devel and libattr-devel"
      fi
      virtfs=no
    fi
  fi
  if [ "$linux" = "yes" -o "$bsd" = "yes" -o "$solaris" = "yes" ] ; then
    if [ "$guest_agent" = "yes" ]; then
      tools="qemu-ga\$(EXESUF) $tools"
    fi
  fi
fi

# Mac OS X ships with a broken assembler
roms=
if test \( "$cpu" = "i386" -o "$cpu" = "x86_64" \) -a \
        "$targetos" != "Darwin" -a "$targetos" != "SunOS" -a \
        "$softmmu" = yes ; then
  roms="optionrom"
fi
if test "$cpu" = "ppc64" -a "$targetos" != "Darwin" ; then
  roms="$roms spapr-rtas"
fi

# add pixman flags after all config tests are done
QEMU_CFLAGS="$QEMU_CFLAGS $pixman_cflags $fdt_cflags"
libs_softmmu="$libs_softmmu $pixman_libs"

echo "Install prefix    $prefix"
echo "BIOS directory    `eval echo $qemu_datadir`"
echo "binary directory  `eval echo $bindir`"
echo "library directory `eval echo $libdir`"
echo "libexec directory `eval echo $libexecdir`"
echo "include directory `eval echo $includedir`"
echo "config directory  `eval echo $sysconfdir`"
echo "local state directory   `eval echo $local_statedir`"
if test "$mingw32" = "no" ; then
echo "Manual directory  `eval echo $mandir`"
echo "ELF interp prefix $interp_prefix"
fi
echo "Source path       $source_path"
echo "C compiler        $cc"
echo "Host C compiler   $host_cc"
echo "Objective-C compiler $objcc"
echo "CFLAGS            $CFLAGS"
echo "QEMU_CFLAGS       $QEMU_CFLAGS"
echo "LDFLAGS           $LDFLAGS"
echo "make              $make"
echo "install           $install"
echo "python            $python"
if test "$slirp" = "yes" ; then
    echo "smbd              $smbd"
fi
echo "host CPU          $cpu"
echo "host big endian   $bigendian"
echo "target list       $target_list"
echo "tcg debug enabled $debug_tcg"
echo "gprof enabled     $gprof"
echo "sparse enabled    $sparse"
echo "strip binaries    $strip_opt"
echo "profiler          $profiler"
echo "static build      $static"
echo "-Werror enabled   $werror"
if test "$darwin" = "yes" ; then
    echo "Cocoa support     $cocoa"
fi
echo "pixman            $pixman"
echo "SDL support       $sdl"
echo "GTK support       $gtk"
echo "curses support    $curses"
echo "curl support      $curl"
echo "mingw32 support   $mingw32"
echo "Audio drivers     $audio_drv_list"
echo "Extra audio cards $audio_card_list"
echo "Block whitelist   $block_drv_whitelist"
echo "Mixer emulation   $mixemu"
echo "VirtFS support    $virtfs"
echo "VNC support       $vnc"
if test "$vnc" = "yes" ; then
    echo "VNC TLS support   $vnc_tls"
    echo "VNC SASL support  $vnc_sasl"
    echo "VNC JPEG support  $vnc_jpeg"
    echo "VNC PNG support   $vnc_png"
    echo "VNC WS support    $vnc_ws"
fi
if test -n "$sparc_cpu"; then
    echo "Target Sparc Arch $sparc_cpu"
fi
echo "xen support       $xen"
echo "brlapi support    $brlapi"
echo "bluez  support    $bluez"
echo "Documentation     $docs"
[ ! -z "$uname_release" ] && \
echo "uname -r          $uname_release"
echo "NPTL support      $nptl"
echo "GUEST_BASE        $guest_base"
echo "PIE               $pie"
echo "vde support       $vde"
echo "Linux AIO support $linux_aio"
echo "ATTR/XATTR support $attr"
echo "Install blobs     $blobs"
echo "KVM support       $kvm"
echo "RDMA support      $rdma"
echo "TCG interpreter   $tcg_interpreter"
echo "fdt support       $fdt"
echo "preadv support    $preadv"
echo "fdatasync         $fdatasync"
echo "madvise           $madvise"
echo "posix_madvise     $posix_madvise"
echo "sigev_thread_id   $sigev_thread_id"
echo "uuid support      $uuid"
echo "libcap-ng support $cap_ng"
echo "vhost-net support $vhost_net"
echo "Trace backend     $trace_backend"
echo "Trace output file $trace_file-<pid>"
echo "spice support     $spice ($spice_protocol_version/$spice_server_version)"
echo "rbd support       $rbd"
echo "xfsctl support    $xfs"
echo "nss used          $smartcard_nss"
echo "libusb            $libusb"
echo "usb net redir     $usb_redir"
echo "GLX support       $glx"
echo "libiscsi support  $libiscsi"
echo "build guest agent $guest_agent"
echo "seccomp support   $seccomp"
echo "coroutine backend $coroutine"
echo "GlusterFS support $glusterfs"
echo "virtio-blk-data-plane $virtio_blk_data_plane"
echo "gcov              $gcov_tool"
echo "gcov enabled      $gcov"
echo "TPM support       $tpm"
echo "libssh2 support   $libssh2"
echo "TPM passthrough   $tpm_passthrough"

if test "$sdl_too_old" = "yes"; then
echo "-> Your SDL version is too old - please upgrade to have SDL support"
fi

config_host_mak="config-host.mak"
config_host_ld="config-host.ld"

echo "# Automatically generated by configure - do not modify" >config-all-disas.mak

echo "# Automatically generated by configure - do not modify" > $config_host_mak
printf "# Configured with:" >> $config_host_mak
printf " '%s'" "$0" "$@" >> $config_host_mak
echo >> $config_host_mak

echo all: >> $config_host_mak
echo "prefix=$prefix" >> $config_host_mak
echo "bindir=$bindir" >> $config_host_mak
echo "libdir=$libdir" >> $config_host_mak
echo "libexecdir=$libexecdir" >> $config_host_mak
echo "includedir=$includedir" >> $config_host_mak
echo "mandir=$mandir" >> $config_host_mak
echo "sysconfdir=$sysconfdir" >> $config_host_mak
echo "qemu_confdir=$qemu_confdir" >> $config_host_mak
echo "qemu_datadir=$qemu_datadir" >> $config_host_mak
echo "qemu_docdir=$qemu_docdir" >> $config_host_mak
echo "qemu_localstatedir=$local_statedir" >> $config_host_mak
echo "qemu_helperdir=$libexecdir" >> $config_host_mak
echo "extra_cflags=$EXTRA_CFLAGS" >> $config_host_mak
echo "extra_ldflags=$EXTRA_LDFLAGS" >> $config_host_mak
echo "qemu_localedir=$qemu_localedir" >> $config_host_mak
echo "libs_softmmu=$libs_softmmu" >> $config_host_mak

echo "ARCH=$ARCH" >> $config_host_mak

case "$cpu" in
  i386|x86_64|ppc)
    # The TCG interpreter currently does not support ld/st optimization.
    if test "$tcg_interpreter" = "no" ; then
        echo "CONFIG_QEMU_LDST_OPTIMIZATION=y" >> $config_host_mak
    fi
  ;;
esac
if test "$debug_tcg" = "yes" ; then
  echo "CONFIG_DEBUG_TCG=y" >> $config_host_mak
fi
if test "$strip_opt" = "yes" ; then
  echo "STRIP=${strip}" >> $config_host_mak
fi
if test "$bigendian" = "yes" ; then
  echo "HOST_WORDS_BIGENDIAN=y" >> $config_host_mak
fi
if test "$mingw32" = "yes" ; then
  echo "CONFIG_WIN32=y" >> $config_host_mak
  rc_version=`cat $source_path/VERSION`
  version_major=${rc_version%%.*}
  rc_version=${rc_version#*.}
  version_minor=${rc_version%%.*}
  rc_version=${rc_version#*.}
  version_subminor=${rc_version%%.*}
  version_micro=0
  echo "CONFIG_FILEVERSION=$version_major,$version_minor,$version_subminor,$version_micro" >> $config_host_mak
  echo "CONFIG_PRODUCTVERSION=$version_major,$version_minor,$version_subminor,$version_micro" >> $config_host_mak
else
  echo "CONFIG_POSIX=y" >> $config_host_mak
fi

if test "$linux" = "yes" ; then
  echo "CONFIG_LINUX=y" >> $config_host_mak
fi

if test "$darwin" = "yes" ; then
  echo "CONFIG_DARWIN=y" >> $config_host_mak
fi

if test "$aix" = "yes" ; then
  echo "CONFIG_AIX=y" >> $config_host_mak
fi

if test "$solaris" = "yes" ; then
  echo "CONFIG_SOLARIS=y" >> $config_host_mak
  echo "CONFIG_SOLARIS_VERSION=$solarisrev" >> $config_host_mak
  if test "$needs_libsunmath" = "yes" ; then
    echo "CONFIG_NEEDS_LIBSUNMATH=y" >> $config_host_mak
  fi
fi
if test "$haiku" = "yes" ; then
  echo "CONFIG_HAIKU=y" >> $config_host_mak
fi
if test "$static" = "yes" ; then
  echo "CONFIG_STATIC=y" >> $config_host_mak
fi
if test "$profiler" = "yes" ; then
  echo "CONFIG_PROFILER=y" >> $config_host_mak
fi
if test "$slirp" = "yes" ; then
  echo "CONFIG_SLIRP=y" >> $config_host_mak
  echo "CONFIG_SMBD_COMMAND=\"$smbd\"" >> $config_host_mak
fi
if test "$vde" = "yes" ; then
  echo "CONFIG_VDE=y" >> $config_host_mak
fi
if test "$cap_ng" = "yes" ; then
  echo "CONFIG_LIBCAP=y" >> $config_host_mak
fi
for card in $audio_card_list; do
    def=CONFIG_`echo $card | LC_ALL=C tr '[a-z]' '[A-Z]'`
    echo "$def=y" >> $config_host_mak
done
echo "CONFIG_AUDIO_DRIVERS=$audio_drv_list" >> $config_host_mak
for drv in $audio_drv_list; do
    def=CONFIG_`echo $drv | LC_ALL=C tr '[a-z]' '[A-Z]'`
    echo "$def=y" >> $config_host_mak
    if test "$drv" = "fmod"; then
        echo "FMOD_CFLAGS=-I$fmod_inc" >> $config_host_mak
    fi
done
if test "$audio_pt_int" = "yes" ; then
  echo "CONFIG_AUDIO_PT_INT=y" >> $config_host_mak
fi
if test "$audio_win_int" = "yes" ; then
  echo "CONFIG_AUDIO_WIN_INT=y" >> $config_host_mak
fi
echo "CONFIG_BDRV_WHITELIST=$block_drv_whitelist" >> $config_host_mak
if test "$mixemu" = "yes" ; then
  echo "CONFIG_MIXEMU=y" >> $config_host_mak
fi
if test "$vnc" = "yes" ; then
  echo "CONFIG_VNC=y" >> $config_host_mak
fi
if test "$vnc_tls" = "yes" ; then
  echo "CONFIG_VNC_TLS=y" >> $config_host_mak
fi
if test "$vnc_sasl" = "yes" ; then
  echo "CONFIG_VNC_SASL=y" >> $config_host_mak
fi
if test "$vnc_jpeg" = "yes" ; then
  echo "CONFIG_VNC_JPEG=y" >> $config_host_mak
fi
if test "$vnc_png" = "yes" ; then
  echo "CONFIG_VNC_PNG=y" >> $config_host_mak
fi
if test "$vnc_ws" = "yes" ; then
  echo "CONFIG_VNC_WS=y" >> $config_host_mak
  echo "VNC_WS_CFLAGS=$vnc_ws_cflags" >> $config_host_mak
fi
if test "$fnmatch" = "yes" ; then
  echo "CONFIG_FNMATCH=y" >> $config_host_mak
fi
if test "$uuid" = "yes" ; then
  echo "CONFIG_UUID=y" >> $config_host_mak
fi
if test "$xfs" = "yes" ; then
  echo "CONFIG_XFS=y" >> $config_host_mak
fi
qemu_version=`head $source_path/VERSION`
echo "VERSION=$qemu_version" >>$config_host_mak
echo "PKGVERSION=$pkgversion" >>$config_host_mak
echo "SRC_PATH=$source_path" >> $config_host_mak
echo "TARGET_DIRS=$target_list" >> $config_host_mak
if [ "$docs" = "yes" ] ; then
  echo "BUILD_DOCS=yes" >> $config_host_mak
fi
if test "$sdl" = "yes" ; then
  echo "CONFIG_SDL=y" >> $config_host_mak
  echo "SDL_CFLAGS=$sdl_cflags" >> $config_host_mak
fi
if test "$cocoa" = "yes" ; then
  echo "CONFIG_COCOA=y" >> $config_host_mak
fi
if test "$curses" = "yes" ; then
  echo "CONFIG_CURSES=y" >> $config_host_mak
fi
if test "$atfile" = "yes" ; then
  echo "CONFIG_ATFILE=y" >> $config_host_mak
fi
if test "$utimens" = "yes" ; then
  echo "CONFIG_UTIMENSAT=y" >> $config_host_mak
fi
if test "$pipe2" = "yes" ; then
  echo "CONFIG_PIPE2=y" >> $config_host_mak
fi
if test "$accept4" = "yes" ; then
  echo "CONFIG_ACCEPT4=y" >> $config_host_mak
fi
if test "$splice" = "yes" ; then
  echo "CONFIG_SPLICE=y" >> $config_host_mak
fi
if test "$eventfd" = "yes" ; then
  echo "CONFIG_EVENTFD=y" >> $config_host_mak
fi
if test "$fallocate" = "yes" ; then
  echo "CONFIG_FALLOCATE=y" >> $config_host_mak
fi
if test "$fallocate_punch_hole" = "yes" ; then
  echo "CONFIG_FALLOCATE_PUNCH_HOLE=y" >> $config_host_mak
fi
if test "$sync_file_range" = "yes" ; then
  echo "CONFIG_SYNC_FILE_RANGE=y" >> $config_host_mak
fi
if test "$fiemap" = "yes" ; then
  echo "CONFIG_FIEMAP=y" >> $config_host_mak
fi
if test "$dup3" = "yes" ; then
  echo "CONFIG_DUP3=y" >> $config_host_mak
fi
if test "$epoll" = "yes" ; then
  echo "CONFIG_EPOLL=y" >> $config_host_mak
fi
if test "$epoll_create1" = "yes" ; then
  echo "CONFIG_EPOLL_CREATE1=y" >> $config_host_mak
fi
if test "$epoll_pwait" = "yes" ; then
  echo "CONFIG_EPOLL_PWAIT=y" >> $config_host_mak
fi
if test "$sendfile" = "yes" ; then
  echo "CONFIG_SENDFILE=y" >> $config_host_mak
fi
if test "$inotify" = "yes" ; then
  echo "CONFIG_INOTIFY=y" >> $config_host_mak
fi
if test "$inotify1" = "yes" ; then
  echo "CONFIG_INOTIFY1=y" >> $config_host_mak
fi
if test "$byteswap_h" = "yes" ; then
  echo "CONFIG_BYTESWAP_H=y" >> $config_host_mak
fi
if test "$bswap_h" = "yes" ; then
  echo "CONFIG_MACHINE_BSWAP_H=y" >> $config_host_mak
fi
if test "$curl" = "yes" ; then
  echo "CONFIG_CURL=y" >> $config_host_mak
  echo "CURL_CFLAGS=$curl_cflags" >> $config_host_mak
fi
if test "$brlapi" = "yes" ; then
  echo "CONFIG_BRLAPI=y" >> $config_host_mak
fi
if test "$bluez" = "yes" ; then
  echo "CONFIG_BLUEZ=y" >> $config_host_mak
  echo "BLUEZ_CFLAGS=$bluez_cflags" >> $config_host_mak
fi
echo "GLIB_CFLAGS=$glib_cflags" >> $config_host_mak
if test "$gtk" = "yes" ; then
  echo "CONFIG_GTK=y" >> $config_host_mak
  echo "GTK_CFLAGS=$gtk_cflags" >> $config_host_mak
  echo "VTE_CFLAGS=$vte_cflags" >> $config_host_mak
fi
if test "$xen" = "yes" ; then
  echo "CONFIG_XEN_BACKEND=y" >> $config_host_mak
  echo "CONFIG_XEN_CTRL_INTERFACE_VERSION=$xen_ctrl_version" >> $config_host_mak
fi
if test "$linux_aio" = "yes" ; then
  echo "CONFIG_LINUX_AIO=y" >> $config_host_mak
fi
if test "$attr" = "yes" ; then
  echo "CONFIG_ATTR=y" >> $config_host_mak
fi
if test "$libattr" = "yes" ; then
  echo "CONFIG_LIBATTR=y" >> $config_host_mak
fi
if test "$virtfs" = "yes" ; then
  echo "CONFIG_VIRTFS=y" >> $config_host_mak
fi
if test "$blobs" = "yes" ; then
  echo "INSTALL_BLOBS=yes" >> $config_host_mak
fi
if test "$iovec" = "yes" ; then
  echo "CONFIG_IOVEC=y" >> $config_host_mak
fi
if test "$preadv" = "yes" ; then
  echo "CONFIG_PREADV=y" >> $config_host_mak
fi
if test "$fdt" = "yes" ; then
  echo "CONFIG_FDT=y" >> $config_host_mak
fi
if test "$signalfd" = "yes" ; then
  echo "CONFIG_SIGNALFD=y" >> $config_host_mak
fi
if test "$tcg_interpreter" = "yes" ; then
  echo "CONFIG_TCG_INTERPRETER=y" >> $config_host_mak
fi
if test "$fdatasync" = "yes" ; then
  echo "CONFIG_FDATASYNC=y" >> $config_host_mak
fi
if test "$madvise" = "yes" ; then
  echo "CONFIG_MADVISE=y" >> $config_host_mak
fi
if test "$posix_madvise" = "yes" ; then
  echo "CONFIG_POSIX_MADVISE=y" >> $config_host_mak
fi
if test "$sigev_thread_id" = "yes" ; then
  echo "CONFIG_SIGEV_THREAD_ID=y" >> $config_host_mak
fi

if test "$spice" = "yes" ; then
  echo "CONFIG_SPICE=y" >> $config_host_mak
fi

if test "$smartcard_nss" = "yes" ; then
  echo "CONFIG_SMARTCARD_NSS=y" >> $config_host_mak
  echo "libcacard_libs=$libcacard_libs" >> $config_host_mak
  echo "libcacard_cflags=$libcacard_cflags" >> $config_host_mak
fi

if test "$libusb" = "yes" ; then
  echo "CONFIG_USB_LIBUSB=y" >> $config_host_mak
fi

if test "$usb_redir" = "yes" ; then
  echo "CONFIG_USB_REDIR=y" >> $config_host_mak
fi

if test "$glx" = "yes" ; then
  echo "CONFIG_GLX=y" >> $config_host_mak
  echo "GLX_LIBS=$glx_libs" >> $config_host_mak
fi

if test "$libiscsi" = "yes" ; then
  echo "CONFIG_LIBISCSI=y" >> $config_host_mak
fi

if test "$seccomp" = "yes"; then
  echo "CONFIG_SECCOMP=y" >> $config_host_mak
fi

# XXX: suppress that
if [ "$bsd" = "yes" ] ; then
  echo "CONFIG_BSD=y" >> $config_host_mak
fi

echo "CONFIG_UNAME_RELEASE=\"$uname_release\"" >> $config_host_mak

if test "$zero_malloc" = "yes" ; then
  echo "CONFIG_ZERO_MALLOC=y" >> $config_host_mak
fi
if test "$rbd" = "yes" ; then
  echo "CONFIG_RBD=y" >> $config_host_mak
fi

echo "CONFIG_COROUTINE_BACKEND=$coroutine" >> $config_host_mak

if test "$open_by_handle_at" = "yes" ; then
  echo "CONFIG_OPEN_BY_HANDLE=y" >> $config_host_mak
fi

if test "$linux_magic_h" = "yes" ; then
  echo "CONFIG_LINUX_MAGIC_H=y" >> $config_host_mak
fi

if test "$pragma_diagnostic_available" = "yes" ; then
  echo "CONFIG_PRAGMA_DIAGNOSTIC_AVAILABLE=y" >> $config_host_mak
fi

if test "$valgrind_h" = "yes" ; then
  echo "CONFIG_VALGRIND_H=y" >> $config_host_mak
fi

if test "$has_environ" = "yes" ; then
  echo "CONFIG_HAS_ENVIRON=y" >> $config_host_mak
fi

if test "$cpuid_h" = "yes" ; then
  echo "CONFIG_CPUID_H=y" >> $config_host_mak
fi

if test "$int128" = "yes" ; then
  echo "CONFIG_INT128=y" >> $config_host_mak
fi

if test "$getauxval" = "yes" ; then
  echo "CONFIG_GETAUXVAL=y" >> $config_host_mak
fi

if test "$glusterfs" = "yes" ; then
  echo "CONFIG_GLUSTERFS=y" >> $config_host_mak
fi

if test "$libssh2" = "yes" ; then
  echo "CONFIG_LIBSSH2=y" >> $config_host_mak
fi

if test "$virtio_blk_data_plane" = "yes" ; then
  echo 'CONFIG_VIRTIO_BLK_DATA_PLANE=$(CONFIG_VIRTIO)' >> $config_host_mak
fi

# USB host support
case "$usb" in
linux)
  echo "HOST_USB=linux legacy" >> $config_host_mak
;;
bsd)
  echo "HOST_USB=bsd" >> $config_host_mak
;;
libusb)
  if test "$linux" = "yes"; then
    echo "HOST_USB=libusb linux legacy" >> $config_host_mak
  else
    echo "HOST_USB=libusb legacy" >> $config_host_mak
  fi
;;
*)
  echo "HOST_USB=stub" >> $config_host_mak
;;
esac

# TPM passthrough support?
if test "$tpm" = "yes"; then
  echo 'CONFIG_TPM=$(CONFIG_SOFTMMU)' >> $config_host_mak
  if test "$tpm_passthrough" = "yes"; then
    echo "CONFIG_TPM_PASSTHROUGH=y" >> $config_host_mak
  fi
fi

# use default implementation for tracing backend-specific routines
trace_default=yes
echo "TRACE_BACKEND=$trace_backend" >> $config_host_mak
if test "$trace_backend" = "nop"; then
  echo "CONFIG_TRACE_NOP=y" >> $config_host_mak
fi
if test "$trace_backend" = "simple"; then
  echo "CONFIG_TRACE_SIMPLE=y" >> $config_host_mak
  trace_default=no
  # Set the appropriate trace file.
  trace_file="\"$trace_file-\" FMT_pid"
fi
if test "$trace_backend" = "stderr"; then
  echo "CONFIG_TRACE_STDERR=y" >> $config_host_mak
  trace_default=no
fi
if test "$trace_backend" = "ust"; then
  echo "CONFIG_TRACE_UST=y" >> $config_host_mak
fi
if test "$trace_backend" = "dtrace"; then
  echo "CONFIG_TRACE_DTRACE=y" >> $config_host_mak
  if test "$trace_backend_stap" = "yes" ; then
    echo "CONFIG_TRACE_SYSTEMTAP=y" >> $config_host_mak
  fi
fi
echo "CONFIG_TRACE_FILE=$trace_file" >> $config_host_mak
if test "$trace_default" = "yes"; then
  echo "CONFIG_TRACE_DEFAULT=y" >> $config_host_mak
fi

if test "$tcg_interpreter" = "yes"; then
  QEMU_INCLUDES="-I\$(SRC_PATH)/tcg/tci $QEMU_INCLUDES"
elif test "$ARCH" = "sparc64" ; then
  QEMU_INCLUDES="-I\$(SRC_PATH)/tcg/sparc $QEMU_INCLUDES"
elif test "$ARCH" = "s390x" ; then
  QEMU_INCLUDES="-I\$(SRC_PATH)/tcg/s390 $QEMU_INCLUDES"
elif test "$ARCH" = "x86_64" ; then
  QEMU_INCLUDES="-I\$(SRC_PATH)/tcg/i386 $QEMU_INCLUDES"
else
  QEMU_INCLUDES="-I\$(SRC_PATH)/tcg/\$(ARCH) $QEMU_INCLUDES"
fi
QEMU_INCLUDES="-I\$(SRC_PATH)/tcg $QEMU_INCLUDES"

echo "TOOLS=$tools" >> $config_host_mak
echo "ROMS=$roms" >> $config_host_mak
echo "MAKE=$make" >> $config_host_mak
echo "INSTALL=$install" >> $config_host_mak
echo "INSTALL_DIR=$install -d -m 0755" >> $config_host_mak
echo "INSTALL_DATA=$install -c -m 0644" >> $config_host_mak
if test -n "$libtool"; then
  echo "INSTALL_PROG=\$(LIBTOOL) --mode=install $install -c -m 0755" >> $config_host_mak
  echo "INSTALL_LIB=\$(LIBTOOL) --mode=install $install -c -m 0644" >> $config_host_mak
else
  echo "INSTALL_PROG=$install -c -m 0755" >> $config_host_mak
  echo "INSTALL_LIB=$install -c -m 0644" >> $config_host_mak
fi
echo "PYTHON=$python" >> $config_host_mak
echo "CC=$cc" >> $config_host_mak
echo "CC_I386=$cc_i386" >> $config_host_mak
echo "HOST_CC=$host_cc" >> $config_host_mak
echo "OBJCC=$objcc" >> $config_host_mak
echo "AR=$ar" >> $config_host_mak
echo "AS=$as" >> $config_host_mak
echo "CPP=$cpp" >> $config_host_mak
echo "OBJCOPY=$objcopy" >> $config_host_mak
echo "LD=$ld" >> $config_host_mak
echo "WINDRES=$windres" >> $config_host_mak
echo "LIBTOOL=$libtool" >> $config_host_mak
echo "CFLAGS=$CFLAGS" >> $config_host_mak
echo "QEMU_CFLAGS=$QEMU_CFLAGS" >> $config_host_mak
echo "QEMU_INCLUDES=$QEMU_INCLUDES" >> $config_host_mak
if test "$sparse" = "yes" ; then
  echo "CC           := REAL_CC=\"\$(CC)\" cgcc"       >> $config_host_mak
  echo "HOST_CC      := REAL_CC=\"\$(HOST_CC)\" cgcc"  >> $config_host_mak
  echo "QEMU_CFLAGS  += -Wbitwise -Wno-transparent-union -Wno-old-initializer -Wno-non-pointer-null" >> $config_host_mak
fi
if test "$cross_prefix" != ""; then
  echo "AUTOCONF_HOST := --host=${cross_prefix%-}"     >> $config_host_mak
else
  echo "AUTOCONF_HOST := "                             >> $config_host_mak
fi
echo "LDFLAGS=$LDFLAGS" >> $config_host_mak
echo "LIBS+=$LIBS" >> $config_host_mak
echo "LIBS_TOOLS+=$libs_tools" >> $config_host_mak
echo "EXESUF=$EXESUF" >> $config_host_mak
echo "LIBS_QGA+=$libs_qga" >> $config_host_mak
echo "POD2MAN=$POD2MAN" >> $config_host_mak
echo "TRANSLATE_OPT_CFLAGS=$TRANSLATE_OPT_CFLAGS" >> $config_host_mak
if test "$gcov" = "yes" ; then
  echo "CONFIG_GCOV=y" >> $config_host_mak
  echo "GCOV=$gcov_tool" >> $config_host_mak
fi

# generate list of library paths for linker script

$ld --verbose -v 2> /dev/null | grep SEARCH_DIR > ${config_host_ld}

if test -f ${config_host_ld}~ ; then
  if cmp -s $config_host_ld ${config_host_ld}~ ; then
    mv ${config_host_ld}~ $config_host_ld
  else
    rm ${config_host_ld}~
  fi
fi

# use included Linux headers
if test "$linux" = "yes" ; then
  mkdir -p linux-headers
  case "$cpu" in
  i386|x86_64)
    linux_arch=x86
    ;;
  ppcemb|ppc|ppc64)
    linux_arch=powerpc
    ;;
  s390x)
    linux_arch=s390
    ;;
  *)
    # For most CPUs the kernel architecture name and QEMU CPU name match.
    linux_arch="$cpu"
    ;;
  esac
    # For non-KVM architectures we will not have asm headers
    if [ -e "$source_path/linux-headers/asm-$linux_arch" ]; then
      symlink "$source_path/linux-headers/asm-$linux_arch" linux-headers/asm
    fi
fi

for target in $target_list; do
target_dir="$target"
config_target_mak=$target_dir/config-target.mak
target_arch2=`echo $target | cut -d '-' -f 1`
target_bigendian="no"

case "$target_arch2" in
  armeb|lm32|m68k|microblaze|mips|mipsn32|mips64|moxie|or32|ppc|ppcemb|ppc64|ppc64abi32|s390x|sh4eb|sparc|sparc64|sparc32plus|xtensaeb)
  target_bigendian=yes
  ;;
esac
target_softmmu="no"
target_user_only="no"
target_linux_user="no"
target_bsd_user="no"
case "$target" in
  ${target_arch2}-softmmu)
    target_softmmu="yes"
    ;;
  ${target_arch2}-linux-user)
    if test "$linux" != "yes" ; then
      error_exit "Target '$target' is only available on a Linux host"
    fi
    target_user_only="yes"
    target_linux_user="yes"
    ;;
  ${target_arch2}-bsd-user)
    if test "$bsd" != "yes" ; then
      error_exit "Target '$target' is only available on a BSD host"
    fi
    target_user_only="yes"
    target_bsd_user="yes"
    ;;
  *)
    error_exit "Target '$target' not recognised"
    exit 1
    ;;
esac

mkdir -p $target_dir
echo "# Automatically generated by configure - do not modify" > $config_target_mak

bflt="no"
target_nptl="no"
interp_prefix1=`echo "$interp_prefix" | sed "s/%M/$target_arch2/g"`
gdb_xml_files=""

TARGET_ARCH="$target_arch2"
TARGET_BASE_ARCH=""
TARGET_ABI_DIR=""

case "$target_arch2" in
  i386)
  ;;
  x86_64)
    TARGET_BASE_ARCH=i386
  ;;
  alpha)
    target_nptl="yes"
  ;;
  arm|armeb)
    TARGET_ARCH=arm
    bflt="yes"
    target_nptl="yes"
    gdb_xml_files="arm-core.xml arm-vfp.xml arm-vfp3.xml arm-neon.xml"
  ;;
  cris)
    target_nptl="yes"
  ;;
  lm32)
  ;;
  m68k)
    bflt="yes"
    gdb_xml_files="cf-core.xml cf-fp.xml"
  ;;
  microblaze|microblazeel)
    TARGET_ARCH=microblaze
    bflt="yes"
    target_nptl="yes"
  ;;
  mips|mipsel)
    TARGET_ARCH=mips
    echo "TARGET_ABI_MIPSO32=y" >> $config_target_mak
    target_nptl="yes"
  ;;
  mipsn32|mipsn32el)
    TARGET_ARCH=mips64
    TARGET_BASE_ARCH=mips
    echo "TARGET_ABI_MIPSN32=y" >> $config_target_mak
    echo "TARGET_ABI32=y" >> $config_target_mak
  ;;
  mips64|mips64el)
    TARGET_ARCH=mips64
    TARGET_BASE_ARCH=mips
    echo "TARGET_ABI_MIPSN64=y" >> $config_target_mak
  ;;
  moxie)
  ;;
  or32)
    TARGET_ARCH=openrisc
    TARGET_BASE_ARCH=openrisc
  ;;
  ppc)
    gdb_xml_files="power-core.xml power-fpu.xml power-altivec.xml power-spe.xml"
    target_nptl="yes"
  ;;
  ppcemb)
    TARGET_BASE_ARCH=ppc
    TARGET_ABI_DIR=ppc
    gdb_xml_files="power-core.xml power-fpu.xml power-altivec.xml power-spe.xml"
    target_nptl="yes"
  ;;
  ppc64)
    TARGET_BASE_ARCH=ppc
    TARGET_ABI_DIR=ppc
    gdb_xml_files="power64-core.xml power-fpu.xml power-altivec.xml power-spe.xml"
  ;;
  ppc64abi32)
    TARGET_ARCH=ppc64
    TARGET_BASE_ARCH=ppc
    TARGET_ABI_DIR=ppc
    echo "TARGET_ABI32=y" >> $config_target_mak
    gdb_xml_files="power64-core.xml power-fpu.xml power-altivec.xml power-spe.xml"
  ;;
  sh4|sh4eb)
    TARGET_ARCH=sh4
    bflt="yes"
    target_nptl="yes"
  ;;
  sparc)
  ;;
  sparc64)
    TARGET_BASE_ARCH=sparc
  ;;
  sparc32plus)
    TARGET_ARCH=sparc64
    TARGET_BASE_ARCH=sparc
    TARGET_ABI_DIR=sparc
    echo "TARGET_ABI32=y" >> $config_target_mak
  ;;
  s390x)
    target_nptl="yes"
  ;;
  unicore32)
  ;;
  xtensa|xtensaeb)
    TARGET_ARCH=xtensa
  ;;
  *)
    error_exit "Unsupported target CPU"
  ;;
esac
# TARGET_BASE_ARCH needs to be defined after TARGET_ARCH
if [ "$TARGET_BASE_ARCH" = "" ]; then
  TARGET_BASE_ARCH=$TARGET_ARCH
fi

symlink "$source_path/Makefile.target" "$target_dir/Makefile"

upper() {
    echo "$@"| LC_ALL=C tr '[a-z]' '[A-Z]'
}

echo "TARGET_ARCH=$TARGET_ARCH" >> $config_target_mak
target_arch_name="`upper $TARGET_ARCH`"
echo "TARGET_$target_arch_name=y" >> $config_target_mak
echo "TARGET_ARCH2=$target_arch2" >> $config_target_mak
echo "TARGET_TYPE=TARGET_TYPE_`upper $target_arch2`" >> $config_target_mak
echo "TARGET_BASE_ARCH=$TARGET_BASE_ARCH" >> $config_target_mak
if [ "$TARGET_ABI_DIR" = "" ]; then
  TARGET_ABI_DIR=$TARGET_ARCH
fi
echo "TARGET_ABI_DIR=$TARGET_ABI_DIR" >> $config_target_mak
case "$target_arch2" in
  i386|x86_64)
    if test "$xen" = "yes" -a "$target_softmmu" = "yes" ; then
      echo "CONFIG_XEN=y" >> $config_target_mak
      if test "$xen_pci_passthrough" = yes; then
        echo "CONFIG_XEN_PCI_PASSTHROUGH=y" >> "$config_target_mak"
      fi
    fi
    ;;
  *)
esac
case "$target_arch2" in
  arm|i386|x86_64|ppcemb|ppc|ppc64|s390x)
    # Make sure the target and host cpus are compatible
    if test "$kvm" = "yes" -a "$target_softmmu" = "yes" -a \
      \( "$target_arch2" = "$cpu" -o \
      \( "$target_arch2" = "ppcemb" -a "$cpu" = "ppc" \) -o \
      \( "$target_arch2" = "ppc64"  -a "$cpu" = "ppc" \) -o \
      \( "$target_arch2" = "ppc"    -a "$cpu" = "ppc64" \) -o \
      \( "$target_arch2" = "ppcemb" -a "$cpu" = "ppc64" \) -o \
      \( "$target_arch2" = "x86_64" -a "$cpu" = "i386"   \) -o \
      \( "$target_arch2" = "i386"   -a "$cpu" = "x86_64" \) \) ; then
      echo "CONFIG_KVM=y" >> $config_target_mak
      if test "$vhost_net" = "yes" ; then
        echo "CONFIG_VHOST_NET=y" >> $config_target_mak
      fi
    fi
esac
case "$target_arch2" in
  i386|x86_64)
    echo "CONFIG_HAVE_GET_MEMORY_MAPPING=y" >> $config_target_mak
esac
if test "$target_bigendian" = "yes" ; then
  echo "TARGET_WORDS_BIGENDIAN=y" >> $config_target_mak
fi
if test "$target_softmmu" = "yes" ; then
  echo "CONFIG_SOFTMMU=y" >> $config_target_mak
  case "$target_arch2" in
    i386|x86_64)
      echo "CONFIG_HAVE_CORE_DUMP=y" >> $config_target_mak
  esac
fi
if test "$target_user_only" = "yes" ; then
  echo "CONFIG_USER_ONLY=y" >> $config_target_mak
  echo "CONFIG_QEMU_INTERP_PREFIX=\"$interp_prefix1\"" >> $config_target_mak
fi
if test "$target_linux_user" = "yes" ; then
  echo "CONFIG_LINUX_USER=y" >> $config_target_mak
fi
list=""
if test ! -z "$gdb_xml_files" ; then
  for x in $gdb_xml_files; do
    list="$list $source_path/gdb-xml/$x"
  done
  echo "TARGET_XML_FILES=$list" >> $config_target_mak
fi

if test "$target_user_only" = "yes" -a "$bflt" = "yes"; then
  echo "TARGET_HAS_BFLT=y" >> $config_target_mak
fi
if test "$target_user_only" = "yes" \
        -a "$nptl" = "yes" -a "$target_nptl" = "yes"; then
  echo "CONFIG_USE_NPTL=y" >> $config_target_mak
fi
if test "$target_user_only" = "yes" -a "$guest_base" = "yes"; then
  echo "CONFIG_USE_GUEST_BASE=y" >> $config_target_mak
fi
if test "$target_bsd_user" = "yes" ; then
  echo "CONFIG_BSD_USER=y" >> $config_target_mak
fi

# the static way of configuring available audio cards requires this workaround
if test "$target_user_only" != "yes" && grep -q CONFIG_PCSPK $source_path/default-configs/$target.mak; then
  echo "CONFIG_PCSPK=y" >> $config_target_mak
fi

# generate QEMU_CFLAGS/LDFLAGS for targets

cflags=""
ldflags=""

for i in $ARCH $TARGET_BASE_ARCH ; do
  case "$i" in
  alpha)
    echo "CONFIG_ALPHA_DIS=y"  >> $config_target_mak
    echo "CONFIG_ALPHA_DIS=y"  >> config-all-disas.mak
  ;;
  arm)
    echo "CONFIG_ARM_DIS=y"  >> $config_target_mak
    echo "CONFIG_ARM_DIS=y"  >> config-all-disas.mak
  ;;
  cris)
    echo "CONFIG_CRIS_DIS=y"  >> $config_target_mak
    echo "CONFIG_CRIS_DIS=y"  >> config-all-disas.mak
  ;;
  hppa)
    echo "CONFIG_HPPA_DIS=y"  >> $config_target_mak
    echo "CONFIG_HPPA_DIS=y"  >> config-all-disas.mak
  ;;
  i386|x86_64)
    echo "CONFIG_I386_DIS=y"  >> $config_target_mak
    echo "CONFIG_I386_DIS=y"  >> config-all-disas.mak
  ;;
  ia64*)
    echo "CONFIG_IA64_DIS=y"  >> $config_target_mak
    echo "CONFIG_IA64_DIS=y"  >> config-all-disas.mak
  ;;
  lm32)
    echo "CONFIG_LM32_DIS=y"  >> $config_target_mak
    echo "CONFIG_LM32_DIS=y"  >> config-all-disas.mak
  ;;
  m68k)
    echo "CONFIG_M68K_DIS=y"  >> $config_target_mak
    echo "CONFIG_M68K_DIS=y"  >> config-all-disas.mak
  ;;
  microblaze*)
    echo "CONFIG_MICROBLAZE_DIS=y"  >> $config_target_mak
    echo "CONFIG_MICROBLAZE_DIS=y"  >> config-all-disas.mak
  ;;
  mips*)
    echo "CONFIG_MIPS_DIS=y"  >> $config_target_mak
    echo "CONFIG_MIPS_DIS=y"  >> config-all-disas.mak
  ;;
  moxie*)
    echo "CONFIG_MOXIE_DIS=y"  >> $config_target_mak
    echo "CONFIG_MOXIE_DIS=y"  >> config-all-disas.mak
  ;;
  or32)
    echo "CONFIG_OPENRISC_DIS=y"  >> $config_target_mak
    echo "CONFIG_OPENRISC_DIS=y"  >> config-all-disas.mak
  ;;
  ppc*)
    echo "CONFIG_PPC_DIS=y"  >> $config_target_mak
    echo "CONFIG_PPC_DIS=y"  >> config-all-disas.mak
  ;;
  s390*)
    echo "CONFIG_S390_DIS=y"  >> $config_target_mak
    echo "CONFIG_S390_DIS=y"  >> config-all-disas.mak
  ;;
  sh4)
    echo "CONFIG_SH4_DIS=y"  >> $config_target_mak
    echo "CONFIG_SH4_DIS=y"  >> config-all-disas.mak
  ;;
  sparc*)
    echo "CONFIG_SPARC_DIS=y"  >> $config_target_mak
    echo "CONFIG_SPARC_DIS=y"  >> config-all-disas.mak
  ;;
  xtensa*)
    echo "CONFIG_XTENSA_DIS=y"  >> $config_target_mak
    echo "CONFIG_XTENSA_DIS=y"  >> config-all-disas.mak
  ;;
  esac
done
if test "$tcg_interpreter" = "yes" ; then
  echo "CONFIG_TCI_DIS=y"  >> $config_target_mak
  echo "CONFIG_TCI_DIS=y"  >> config-all-disas.mak
fi

case "$ARCH" in
alpha)
  # Ensure there's only a single GP
  cflags="-msmall-data $cflags"
;;
esac

if test "$target_softmmu" = "yes" ; then
  case "$TARGET_BASE_ARCH" in
  arm)
    cflags="-DHAS_AUDIO $cflags"
  ;;
  lm32)
    cflags="-DHAS_AUDIO $cflags"
  ;;
  i386|mips|ppc)
    cflags="-DHAS_AUDIO -DHAS_AUDIO_CHOICE $cflags"
  ;;
  esac
fi

if test "$gprof" = "yes" ; then
  echo "TARGET_GPROF=yes" >> $config_target_mak
  if test "$target_linux_user" = "yes" ; then
    cflags="-p $cflags"
    ldflags="-p $ldflags"
  fi
  if test "$target_softmmu" = "yes" ; then
    ldflags="-p $ldflags"
    echo "GPROF_CFLAGS=-p" >> $config_target_mak
  fi
fi

if test "$ARCH" = "tci"; then
  linker_script=""
else
  linker_script="-Wl,-T../config-host.ld -Wl,-T,\$(SRC_PATH)/ldscripts/\$(ARCH).ld"
fi

if test "$target_linux_user" = "yes" -o "$target_bsd_user" = "yes" ; then
  case "$ARCH" in
  alpha | s390x)
    # The default placement of the application is fine.
    ;;
  *)
    ldflags="$linker_script $ldflags"
    ;;
  esac
fi

echo "LDFLAGS+=$ldflags" >> $config_target_mak
echo "QEMU_CFLAGS+=$cflags" >> $config_target_mak

done # for target in $targets

if [ "$pixman" = "internal" ]; then
  echo "config-host.h: subdir-pixman" >> $config_host_mak
fi

<<<<<<< HEAD
if test "$rdma" = "yes" ; then
echo "CONFIG_RDMA=y" >> $config_host_mak
=======
if [ "$dtc_internal" = "yes" ]; then
  echo "config-host.h: subdir-dtc" >> $config_host_mak
>>>>>>> 09dada40
fi

# build tree in object directory in case the source is not in the current directory
DIRS="tests tests/tcg tests/tcg/cris tests/tcg/lm32 tests/libqos"
DIRS="$DIRS pc-bios/optionrom pc-bios/spapr-rtas"
DIRS="$DIRS roms/seabios roms/vgabios"
DIRS="$DIRS qapi-generated"
FILES="Makefile tests/tcg/Makefile qdict-test-data.txt"
FILES="$FILES tests/tcg/cris/Makefile tests/tcg/cris/.gdbinit"
FILES="$FILES tests/tcg/lm32/Makefile po/Makefile"
FILES="$FILES pc-bios/optionrom/Makefile pc-bios/keymaps"
FILES="$FILES pc-bios/spapr-rtas/Makefile"
FILES="$FILES roms/seabios/Makefile roms/vgabios/Makefile"
FILES="$FILES pc-bios/qemu-icon.bmp"
for bios_file in \
    $source_path/pc-bios/*.bin \
    $source_path/pc-bios/*.aml \
    $source_path/pc-bios/*.rom \
    $source_path/pc-bios/*.dtb \
    $source_path/pc-bios/openbios-* \
    $source_path/pc-bios/palcode-*
do
    FILES="$FILES pc-bios/`basename $bios_file`"
done
mkdir -p $DIRS
for f in $FILES ; do
    if [ -e "$source_path/$f" ] && [ "$source_path" != `pwd` ]; then
        symlink "$source_path/$f" "$f"
    fi
done

# temporary config to build submodules
for rom in seabios vgabios ; do
    config_mak=roms/$rom/config.mak
    echo "# Automatically generated by configure - do not modify" > $config_mak
    echo "SRC_PATH=$source_path/roms/$rom" >> $config_mak
    echo "AS=$as" >> $config_mak
    echo "CC=$cc" >> $config_mak
    echo "BCC=bcc" >> $config_mak
    echo "CPP=$cpp" >> $config_mak
    echo "OBJCOPY=objcopy" >> $config_mak
    echo "IASL=iasl" >> $config_mak
    echo "LD=$ld" >> $config_mak
done

if test "$docs" = "yes" ; then
  mkdir -p QMP
fi<|MERGE_RESOLUTION|>--- conflicted
+++ resolved
@@ -4530,13 +4530,12 @@
   echo "config-host.h: subdir-pixman" >> $config_host_mak
 fi
 
-<<<<<<< HEAD
 if test "$rdma" = "yes" ; then
 echo "CONFIG_RDMA=y" >> $config_host_mak
-=======
+fi
+
 if [ "$dtc_internal" = "yes" ]; then
   echo "config-host.h: subdir-dtc" >> $config_host_mak
->>>>>>> 09dada40
 fi
 
 # build tree in object directory in case the source is not in the current directory
