# -*- Mode: Python -*-
#
# QAPI Schema

##
# @ErrorClass
#
# QEMU error classes
#
# @GenericError: this is used for errors that don't require a specific error
#                class. This should be the default case for most errors
#
# @CommandNotFound: the requested command has not been found
#
# @DeviceEncrypted: the requested operation can't be fulfilled because the
#                   selected device is encrypted
#
# @DeviceNotActive: a device has failed to be become active
#
# @DeviceNotFound: the requested device has not been found
#
# @KVMMissingCap: the requested operation can't be fulfilled because a
#                 required KVM capability is missing
#
# Since: 1.2
##
{ 'enum': 'ErrorClass',
  'data': [ 'GenericError', 'CommandNotFound', 'DeviceEncrypted',
            'DeviceNotActive', 'DeviceNotFound', 'KVMMissingCap' ] }

##
# @add_client
#
# Allow client connections for VNC, Spice and socket based
# character devices to be passed in to QEMU via SCM_RIGHTS.
#
# @protocol: protocol name. Valid names are "vnc", "spice" or the
#            name of a character device (eg. from -chardev id=XXXX)
#
# @fdname: file descriptor name previously passed via 'getfd' command
#
# @skipauth: #optional whether to skip authentication. Only applies
#            to "vnc" and "spice" protocols
#
# @tls: #optional whether to perform TLS. Only applies to the "spice"
#       protocol
#
# Returns: nothing on success.
#
# Since: 0.14.0
##
{ 'command': 'add_client',
  'data': { 'protocol': 'str', 'fdname': 'str', '*skipauth': 'bool',
            '*tls': 'bool' } }

##
# @NameInfo:
#
# Guest name information.
#
# @name: #optional The name of the guest
#
# Since 0.14.0
##
{ 'type': 'NameInfo', 'data': {'*name': 'str'} }

##
# @query-name:
#
# Return the name information of a guest.
#
# Returns: @NameInfo of the guest
#
# Since 0.14.0
##
{ 'command': 'query-name', 'returns': 'NameInfo' }

##
# @VersionInfo:
#
# A description of QEMU's version.
#
# @qemu.major:  The major version of QEMU
#
# @qemu.minor:  The minor version of QEMU
#
# @qemu.micro:  The micro version of QEMU.  By current convention, a micro
#               version of 50 signifies a development branch.  A micro version
#               greater than or equal to 90 signifies a release candidate for
#               the next minor version.  A micro version of less than 50
#               signifies a stable release.
#
# @package:     QEMU will always set this field to an empty string.  Downstream
#               versions of QEMU should set this to a non-empty string.  The
#               exact format depends on the downstream however it highly
#               recommended that a unique name is used.
#
# Since: 0.14.0
##
{ 'type': 'VersionInfo',
  'data': {'qemu': {'major': 'int', 'minor': 'int', 'micro': 'int'},
           'package': 'str'} }

##
# @query-version:
#
# Returns the current version of QEMU.
#
# Returns:  A @VersionInfo object describing the current version of QEMU.
#
# Since: 0.14.0
##
{ 'command': 'query-version', 'returns': 'VersionInfo' }

##
# @KvmInfo:
#
# Information about support for KVM acceleration
#
# @enabled: true if KVM acceleration is active
#
# @present: true if KVM acceleration is built into this executable
#
# Since: 0.14.0
##
{ 'type': 'KvmInfo', 'data': {'enabled': 'bool', 'present': 'bool'} }

##
# @query-kvm:
#
# Returns information about KVM acceleration
#
# Returns: @KvmInfo
#
# Since: 0.14.0
##
{ 'command': 'query-kvm', 'returns': 'KvmInfo' }

##
# @RunState
#
# An enumeration of VM run states.
#
# @debug: QEMU is running on a debugger
#
# @finish-migrate: guest is paused to finish the migration process
#
# @inmigrate: guest is paused waiting for an incoming migration.  Note
# that this state does not tell whether the machine will start at the
# end of the migration.  This depends on the command-line -S option and
# any invocation of 'stop' or 'cont' that has happened since QEMU was
# started.
#
# @internal-error: An internal error that prevents further guest execution
# has occurred
#
# @io-error: the last IOP has failed and the device is configured to pause
# on I/O errors
#
# @paused: guest has been paused via the 'stop' command
#
# @postmigrate: guest is paused following a successful 'migrate'
#
# @prelaunch: QEMU was started with -S and guest has not started
#
# @restore-vm: guest is paused to restore VM state
#
# @running: guest is actively running
#
# @save-vm: guest is paused to save the VM state
#
# @checkpoint-vm: guest is paused to checkpoint the VM state
#
# @shutdown: guest is shut down (and -no-shutdown is in use)
#
# @suspended: guest is suspended (ACPI S3)
#
# @watchdog: the watchdog action is configured to pause and has been triggered
#
# @guest-panicked: guest has been panicked as a result of guest OS panic
##
{ 'enum': 'RunState',
  'data': [ 'debug', 'inmigrate', 'internal-error', 'io-error', 'paused',
            'postmigrate', 'prelaunch', 'finish-migrate', 'restore-vm',
            'running', 'save-vm', 'shutdown', 'suspended', 'watchdog',
            'guest-panicked', 'checkpoint-vm' ] }

##
# @SnapshotInfo
#
# @id: unique snapshot id
#
# @name: user chosen name
#
# @vm-state-size: size of the VM state
#
# @date-sec: UTC date of the snapshot in seconds
#
# @date-nsec: fractional part in nano seconds to be used with date-sec
#
# @vm-clock-sec: VM clock relative to boot in seconds
#
# @vm-clock-nsec: fractional part in nano seconds to be used with vm-clock-sec
#
# Since: 1.3
#
##

{ 'type': 'SnapshotInfo',
  'data': { 'id': 'str', 'name': 'str', 'vm-state-size': 'int',
            'date-sec': 'int', 'date-nsec': 'int',
            'vm-clock-sec': 'int', 'vm-clock-nsec': 'int' } }

##
# @ImageInfo:
#
# Information about a QEMU image file
#
# @filename: name of the image file
#
# @format: format of the image file
#
# @virtual-size: maximum capacity in bytes of the image
#
# @actual-size: #optional actual size on disk in bytes of the image
#
# @dirty-flag: #optional true if image is not cleanly closed
#
# @cluster-size: #optional size of a cluster in bytes
#
# @encrypted: #optional true if the image is encrypted
#
# @backing-filename: #optional name of the backing file
#
# @full-backing-filename: #optional full path of the backing file
#
# @backing-filename-format: #optional the format of the backing file
#
# @snapshots: #optional list of VM snapshots
#
# @backing-image: #optional info of the backing image (since 1.6)
#
# Since: 1.3
#
##

{ 'type': 'ImageInfo',
  'data': {'filename': 'str', 'format': 'str', '*dirty-flag': 'bool',
           '*actual-size': 'int', 'virtual-size': 'int',
           '*cluster-size': 'int', '*encrypted': 'bool',
           '*backing-filename': 'str', '*full-backing-filename': 'str',
           '*backing-filename-format': 'str', '*snapshots': ['SnapshotInfo'],
           '*backing-image': 'ImageInfo' } }

##
# @ImageCheck:
#
# Information about a QEMU image file check
#
# @filename: name of the image file checked
#
# @format: format of the image file checked
#
# @check-errors: number of unexpected errors occurred during check
#
# @image-end-offset: #optional offset (in bytes) where the image ends, this
#                    field is present if the driver for the image format
#                    supports it
#
# @corruptions: #optional number of corruptions found during the check if any
#
# @leaks: #optional number of leaks found during the check if any
#
# @corruptions-fixed: #optional number of corruptions fixed during the check
#                     if any
#
# @leaks-fixed: #optional number of leaks fixed during the check if any
#
# @total-clusters: #optional total number of clusters, this field is present
#                  if the driver for the image format supports it
#
# @allocated-clusters: #optional total number of allocated clusters, this
#                      field is present if the driver for the image format
#                      supports it
#
# @fragmented-clusters: #optional total number of fragmented clusters, this
#                       field is present if the driver for the image format
#                       supports it
#
# @compressed-clusters: #optional total number of compressed clusters, this
#                       field is present if the driver for the image format
#                       supports it
#
# Since: 1.4
#
##

{ 'type': 'ImageCheck',
  'data': {'filename': 'str', 'format': 'str', 'check-errors': 'int',
           '*image-end-offset': 'int', '*corruptions': 'int', '*leaks': 'int',
           '*corruptions-fixed': 'int', '*leaks-fixed': 'int',
           '*total-clusters': 'int', '*allocated-clusters': 'int',
           '*fragmented-clusters': 'int', '*compressed-clusters': 'int' } }

##
# @StatusInfo:
#
# Information about VCPU run state
#
# @running: true if all VCPUs are runnable, false if not runnable
#
# @singlestep: true if VCPUs are in single-step mode
#
# @status: the virtual machine @RunState
#
# Since:  0.14.0
#
# Notes: @singlestep is enabled through the GDB stub
##
{ 'type': 'StatusInfo',
  'data': {'running': 'bool', 'singlestep': 'bool', 'status': 'RunState'} }

##
# @query-status:
#
# Query the run status of all VCPUs
#
# Returns: @StatusInfo reflecting all VCPUs
#
# Since:  0.14.0
##
{ 'command': 'query-status', 'returns': 'StatusInfo' }

##
# @UuidInfo:
#
# Guest UUID information.
#
# @UUID: the UUID of the guest
#
# Since: 0.14.0
#
# Notes: If no UUID was specified for the guest, a null UUID is returned.
##
{ 'type': 'UuidInfo', 'data': {'UUID': 'str'} }

##
# @query-uuid:
#
# Query the guest UUID information.
#
# Returns: The @UuidInfo for the guest
#
# Since 0.14.0
##
{ 'command': 'query-uuid', 'returns': 'UuidInfo' }

##
# @ChardevInfo:
#
# Information about a character device.
#
# @label: the label of the character device
#
# @filename: the filename of the character device
#
# Notes: @filename is encoded using the QEMU command line character device
#        encoding.  See the QEMU man page for details.
#
# Since: 0.14.0
##
{ 'type': 'ChardevInfo', 'data': {'label': 'str', 'filename': 'str'} }

##
# @query-chardev:
#
# Returns information about current character devices.
#
# Returns: a list of @ChardevInfo
#
# Since: 0.14.0
##
{ 'command': 'query-chardev', 'returns': ['ChardevInfo'] }

##
# @DataFormat:
#
# An enumeration of data format.
#
# @utf8: Data is a UTF-8 string (RFC 3629)
#
# @base64: Data is Base64 encoded binary (RFC 3548)
#
# Since: 1.4
##
{ 'enum': 'DataFormat',
  'data': [ 'utf8', 'base64' ] }

##
# @ringbuf-write:
#
# Write to a ring buffer character device.
#
# @device: the ring buffer character device name
#
# @data: data to write
#
# @format: #optional data encoding (default 'utf8').
#          - base64: data must be base64 encoded text.  Its binary
#            decoding gets written.
#            Bug: invalid base64 is currently not rejected.
#            Whitespace *is* invalid.
#          - utf8: data's UTF-8 encoding is written
#          - data itself is always Unicode regardless of format, like
#            any other string.
#
# Returns: Nothing on success
#
# Since: 1.4
##
{ 'command': 'ringbuf-write',
  'data': {'device': 'str', 'data': 'str',
           '*format': 'DataFormat'} }

##
# @ringbuf-read:
#
# Read from a ring buffer character device.
#
# @device: the ring buffer character device name
#
# @size: how many bytes to read at most
#
# @format: #optional data encoding (default 'utf8').
#          - base64: the data read is returned in base64 encoding.
#          - utf8: the data read is interpreted as UTF-8.
#            Bug: can screw up when the buffer contains invalid UTF-8
#            sequences, NUL characters, after the ring buffer lost
#            data, and when reading stops because the size limit is
#            reached.
#          - The return value is always Unicode regardless of format,
#            like any other string.
#
# Returns: data read from the device
#
# Since: 1.4
##
{ 'command': 'ringbuf-read',
  'data': {'device': 'str', 'size': 'int', '*format': 'DataFormat'},
  'returns': 'str' }

##
# @CommandInfo:
#
# Information about a QMP command
#
# @name: The command name
#
# Since: 0.14.0
##
{ 'type': 'CommandInfo', 'data': {'name': 'str'} }

##
# @query-commands:
#
# Return a list of supported QMP commands by this server
#
# Returns: A list of @CommandInfo for all supported commands
#
# Since: 0.14.0
##
{ 'command': 'query-commands', 'returns': ['CommandInfo'] }

##
# @EventInfo:
#
# Information about a QMP event
#
# @name: The event name
#
# Since: 1.2.0
##
{ 'type': 'EventInfo', 'data': {'name': 'str'} }

##
# @query-events:
#
# Return a list of supported QMP events by this server
#
# Returns: A list of @EventInfo for all supported events
#
# Since: 1.2.0
##
{ 'command': 'query-events', 'returns': ['EventInfo'] }

##
# @MigrationStats
#
# Detailed migration status.
#
# @transferred: amount of bytes already transferred to the target VM
#
# @remaining: amount of bytes remaining to be transferred to the target VM
#
# @total: total amount of bytes involved in the migration process
#
# @duplicate: number of duplicate (zero) pages (since 1.2)
#
# @skipped: number of skipped zero pages (since 1.5)
#
# @normal : number of normal pages (since 1.2)
#
# @normal-bytes: number of normal bytes sent (since 1.2)
#
# @dirty-pages-rate: number of pages dirtied by second by the
#        guest (since 1.3)
#
# @mbps: throughput in megabits/sec. (since 1.6)
#
# Since: 0.14.0
##
{ 'type': 'MigrationStats',
  'data': {'transferred': 'int', 'remaining': 'int', 'total': 'int' ,
           'duplicate': 'int', 'skipped': 'int', 'normal': 'int',
           'normal-bytes': 'int', 'dirty-pages-rate' : 'int',
           'mbps' : 'number' } }

##
# @XBZRLECacheStats
#
# Detailed XBZRLE migration cache statistics
#
# @cache-size: XBZRLE cache size
#
# @bytes: amount of bytes already transferred to the target VM
#
# @pages: amount of pages transferred to the target VM
#
# @cache-miss: number of cache miss
#
# @overflow: number of overflows
#
# Since: 1.2
##
{ 'type': 'XBZRLECacheStats',
  'data': {'cache-size': 'int', 'bytes': 'int', 'pages': 'int',
           'cache-miss': 'int', 'overflow': 'int' } }

##
# @MCStats
#
# Detailed Micro Checkpointing (MC) statistics
#
# @mbps: throughput of transmitting last MC 
#
# @xmit-time: milliseconds to transmit last MC 
#
# @log-dirty-time: milliseconds to GET_LOG_DIRTY for last MC 
#
# @migration-bitmap-time: milliseconds to prepare dirty bitmap for last MC
#
# @ram-copy-time: milliseconds to ram_save_live() last MC to staging memory
#
# @downtime: per-checkpoint downtime (different from migration downtime)
#
# @copy-mbps: throughput of ram_save_live() to staging memory for last MC 
#
# Since: 1.5
##
{ 'type': 'MCStats',
  'data': {'mbps': 'number',
           'xmit-time': 'uint64',
           'log-dirty-time': 'uint64',
           'migration-bitmap-time': 'uint64', 
           'ram-copy-time': 'uint64',
           'downtime' : 'uint64',
           'copy-mbps': 'number', }}

##
# @MigrationInfo
#
# Information about current migration process.
#
# @status: #optional string describing the current migration status.
#          As of 0.14.0 this can be 'active', 'completed', 'failed' or
#          'cancelled'. If this field is not returned, no migration process
#          has been initiated
#
# @ram: #optional @MigrationStats containing detailed migration
#       status, only returned if status is 'active' or
#       'completed'. 'comppleted' (since 1.2)
#
# @disk: #optional @MigrationStats containing detailed disk migration
#        status, only returned if status is 'active' and it is a block
#        migration
#
# @xbzrle-cache: #optional @XBZRLECacheStats containing detailed XBZRLE
#                migration statistics, only returned if XBZRLE feature is on and
#                status is 'active' or 'completed' (since 1.2)
#
# @mc: #options @MCStats containing details Micro-Checkpointing statistics
#
# @total-time: #optional total amount of milliseconds since migration started.
#        If migration has ended, it returns the total migration
#        time. (since 1.2)
#
# @downtime: #optional only present when migration finishes correctly
#        total downtime in milliseconds for the guest.
#        (since 1.3)
#
# @expected-downtime: #optional only present while migration is active
#        expected downtime in milliseconds for the guest in last walk
#        of the dirty bitmap. (since 1.3)
#
# Since: 0.14.0
##
{ 'type': 'MigrationInfo',
  'data': {'*status': 'str', '*ram': 'MigrationStats',
           '*disk': 'MigrationStats',
           '*xbzrle-cache': 'XBZRLECacheStats',
           '*mc': 'MCStats',
           '*total-time': 'int',
           '*expected-downtime': 'int',
           '*downtime': 'int'} }

##
# @query-migrate
#
# Returns information about current migration process.
#
# Returns: @MigrationInfo
#
# Since: 0.14.0
##
{ 'command': 'query-migrate', 'returns': 'MigrationInfo' }

##
# @MigrationCapability
#
# Migration capabilities enumeration
#
# @xbzrle: Migration supports xbzrle (Xor Based Zero Run Length Encoding).
#          This feature allows us to minimize migration traffic for certain work
#          loads, by sending compressed difference of the pages
#
<<<<<<< HEAD
# @mc: The migration will never end, and the VM will instead be continuously
#          micro-checkpointed. Use the command migrate-set-mc-delay to 
#          control the frequency at which the checkpoints occur. 
#          Disabled by default. (Since 1.6)
#
# @bitworkers: Allow the QEMU migration bitmap to be scanned in parallel
#          by using multiple processors on the host machine.
#          This capability has no effect without also enabling @mc.
#          Disabled by default. (Since 1.6)
=======
# @x-rdma-pin-all: Controls whether or not the entire VM memory footprint is
#          mlock()'d on demand or all at once. Refer to docs/rdma.txt for usage.
#          Disabled by default. Experimental: may (or may not) be renamed after
#          further testing is complete. (since 1.6)
>>>>>>> 36125631
#
# Since: 1.2
##
{ 'enum': 'MigrationCapability',
<<<<<<< HEAD
  'data': ['xbzrle', 'mc', 'bitworkers'] }
=======
  'data': ['xbzrle', 'x-rdma-pin-all'] }
>>>>>>> 36125631

##
# @MigrationCapabilityStatus
#
# Migration capability information
#
# @capability: capability enum
#
# @state: capability state bool
#
# Since: 1.2
##
{ 'type': 'MigrationCapabilityStatus',
  'data': { 'capability' : 'MigrationCapability', 'state' : 'bool' } }

##
# @migrate-set-capabilities
#
# Enable/Disable the following migration capabilities (like xbzrle)
#
# @capabilities: json array of capability modifications to make
#
# Since: 1.2
##
{ 'command': 'migrate-set-capabilities',
  'data': { 'capabilities': ['MigrationCapabilityStatus'] } }

##
# @query-migrate-capabilities
#
# Returns information about the current migration capabilities status
#
# Returns: @MigrationCapabilitiesStatus
#
# Since: 1.2
##
{ 'command': 'query-migrate-capabilities', 'returns':   ['MigrationCapabilityStatus']}

##
# @MouseInfo:
#
# Information about a mouse device.
#
# @name: the name of the mouse device
#
# @index: the index of the mouse device
#
# @current: true if this device is currently receiving mouse events
#
# @absolute: true if this device supports absolute coordinates as input
#
# Since: 0.14.0
##
{ 'type': 'MouseInfo',
  'data': {'name': 'str', 'index': 'int', 'current': 'bool',
           'absolute': 'bool'} }

##
# @query-mice:
#
# Returns information about each active mouse device
#
# Returns: a list of @MouseInfo for each device
#
# Since: 0.14.0
##
{ 'command': 'query-mice', 'returns': ['MouseInfo'] }

##
# @CpuInfo:
#
# Information about a virtual CPU
#
# @CPU: the index of the virtual CPU
#
# @current: this only exists for backwards compatible and should be ignored
#
# @halted: true if the virtual CPU is in the halt state.  Halt usually refers
#          to a processor specific low power mode.
#
# @pc: #optional If the target is i386 or x86_64, this is the 64-bit instruction
#                pointer.
#                If the target is Sparc, this is the PC component of the
#                instruction pointer.
#
# @nip: #optional If the target is PPC, the instruction pointer
#
# @npc: #optional If the target is Sparc, the NPC component of the instruction
#                 pointer
#
# @PC: #optional If the target is MIPS, the instruction pointer
#
# @thread_id: ID of the underlying host thread
#
# Since: 0.14.0
#
# Notes: @halted is a transient state that changes frequently.  By the time the
#        data is sent to the client, the guest may no longer be halted.
##
{ 'type': 'CpuInfo',
  'data': {'CPU': 'int', 'current': 'bool', 'halted': 'bool', '*pc': 'int',
           '*nip': 'int', '*npc': 'int', '*PC': 'int', 'thread_id': 'int'} }

##
# @query-cpus:
#
# Returns a list of information about each virtual CPU.
#
# Returns: a list of @CpuInfo for each virtual CPU
#
# Since: 0.14.0
##
{ 'command': 'query-cpus', 'returns': ['CpuInfo'] }

##
# @BlockDeviceInfo:
#
# Information about the backing device for a block device.
#
# @file: the filename of the backing device
#
# @ro: true if the backing device was open read-only
#
# @drv: the name of the block format used to open the backing device. As of
#       0.14.0 this can be: 'blkdebug', 'bochs', 'cloop', 'cow', 'dmg',
#       'file', 'file', 'ftp', 'ftps', 'host_cdrom', 'host_device',
#       'host_floppy', 'http', 'https', 'nbd', 'parallels', 'qcow',
#       'qcow2', 'raw', 'tftp', 'vdi', 'vmdk', 'vpc', 'vvfat'
#
# @backing_file: #optional the name of the backing file (for copy-on-write)
#
# @backing_file_depth: number of files in the backing file chain (since: 1.2)
#
# @encrypted: true if the backing device is encrypted
#
# @encryption_key_missing: true if the backing device is encrypted but an
#                          valid encryption key is missing
#
# @bps: total throughput limit in bytes per second is specified
#
# @bps_rd: read throughput limit in bytes per second is specified
#
# @bps_wr: write throughput limit in bytes per second is specified
#
# @iops: total I/O operations per second is specified
#
# @iops_rd: read I/O operations per second is specified
#
# @iops_wr: write I/O operations per second is specified
#
# @image: the info of image used (since: 1.6)
#
# Since: 0.14.0
#
# Notes: This interface is only found in @BlockInfo.
##
{ 'type': 'BlockDeviceInfo',
  'data': { 'file': 'str', 'ro': 'bool', 'drv': 'str',
            '*backing_file': 'str', 'backing_file_depth': 'int',
            'encrypted': 'bool', 'encryption_key_missing': 'bool',
            'bps': 'int', 'bps_rd': 'int', 'bps_wr': 'int',
            'iops': 'int', 'iops_rd': 'int', 'iops_wr': 'int',
            'image': 'ImageInfo' } }

##
# @BlockDeviceIoStatus:
#
# An enumeration of block device I/O status.
#
# @ok: The last I/O operation has succeeded
#
# @failed: The last I/O operation has failed
#
# @nospace: The last I/O operation has failed due to a no-space condition
#
# Since: 1.0
##
{ 'enum': 'BlockDeviceIoStatus', 'data': [ 'ok', 'failed', 'nospace' ] }

##
# @BlockDirtyInfo:
#
# Block dirty bitmap information.
#
# @count: number of dirty bytes according to the dirty bitmap
#
# @granularity: granularity of the dirty bitmap in bytes (since 1.4)
#
# Since: 1.3
##
{ 'type': 'BlockDirtyInfo',
  'data': {'count': 'int', 'granularity': 'int'} }

##
# @BlockInfo:
#
# Block device information.  This structure describes a virtual device and
# the backing device associated with it.
#
# @device: The device name associated with the virtual device.
#
# @type: This field is returned only for compatibility reasons, it should
#        not be used (always returns 'unknown')
#
# @removable: True if the device supports removable media.
#
# @locked: True if the guest has locked this device from having its media
#          removed
#
# @tray_open: #optional True if the device has a tray and it is open
#             (only present if removable is true)
#
# @dirty: #optional dirty bitmap information (only present if the dirty
#         bitmap is enabled)
#
# @io-status: #optional @BlockDeviceIoStatus. Only present if the device
#             supports it and the VM is configured to stop on errors
#
# @inserted: #optional @BlockDeviceInfo describing the device if media is
#            present
#
# Since:  0.14.0
##
{ 'type': 'BlockInfo',
  'data': {'device': 'str', 'type': 'str', 'removable': 'bool',
           'locked': 'bool', '*inserted': 'BlockDeviceInfo',
           '*tray_open': 'bool', '*io-status': 'BlockDeviceIoStatus',
           '*dirty': 'BlockDirtyInfo' } }

##
# @query-block:
#
# Get a list of BlockInfo for all virtual block devices.
#
# Returns: a list of @BlockInfo describing each virtual block device
#
# Since: 0.14.0
##
{ 'command': 'query-block', 'returns': ['BlockInfo'] }

##
# @BlockDeviceStats:
#
# Statistics of a virtual block device or a block backing device.
#
# @rd_bytes:      The number of bytes read by the device.
#
# @wr_bytes:      The number of bytes written by the device.
#
# @rd_operations: The number of read operations performed by the device.
#
# @wr_operations: The number of write operations performed by the device.
#
# @flush_operations: The number of cache flush operations performed by the
#                    device (since 0.15.0)
#
# @flush_total_time_ns: Total time spend on cache flushes in nano-seconds
#                       (since 0.15.0).
#
# @wr_total_time_ns: Total time spend on writes in nano-seconds (since 0.15.0).
#
# @rd_total_time_ns: Total_time_spend on reads in nano-seconds (since 0.15.0).
#
# @wr_highest_offset: The offset after the greatest byte written to the
#                     device.  The intended use of this information is for
#                     growable sparse files (like qcow2) that are used on top
#                     of a physical device.
#
# Since: 0.14.0
##
{ 'type': 'BlockDeviceStats',
  'data': {'rd_bytes': 'int', 'wr_bytes': 'int', 'rd_operations': 'int',
           'wr_operations': 'int', 'flush_operations': 'int',
           'flush_total_time_ns': 'int', 'wr_total_time_ns': 'int',
           'rd_total_time_ns': 'int', 'wr_highest_offset': 'int' } }

##
# @BlockStats:
#
# Statistics of a virtual block device or a block backing device.
#
# @device: #optional If the stats are for a virtual block device, the name
#          corresponding to the virtual block device.
#
# @stats:  A @BlockDeviceStats for the device.
#
# @parent: #optional This may point to the backing block device if this is a
#          a virtual block device.  If it's a backing block, this will point
#          to the backing file is one is present.
#
# Since: 0.14.0
##
{ 'type': 'BlockStats',
  'data': {'*device': 'str', 'stats': 'BlockDeviceStats',
           '*parent': 'BlockStats'} }

##
# @query-blockstats:
#
# Query the @BlockStats for all virtual block devices.
#
# Returns: A list of @BlockStats for each virtual block devices.
#
# Since: 0.14.0
##
{ 'command': 'query-blockstats', 'returns': ['BlockStats'] }

##
# @VncClientInfo:
#
# Information about a connected VNC client.
#
# @host: The host name of the client.  QEMU tries to resolve this to a DNS name
#        when possible.
#
# @family: 'ipv6' if the client is connected via IPv6 and TCP
#          'ipv4' if the client is connected via IPv4 and TCP
#          'unix' if the client is connected via a unix domain socket
#          'unknown' otherwise
#
# @service: The service name of the client's port.  This may depends on the
#           host system's service database so symbolic names should not be
#           relied on.
#
# @x509_dname: #optional If x509 authentication is in use, the Distinguished
#              Name of the client.
#
# @sasl_username: #optional If SASL authentication is in use, the SASL username
#                 used for authentication.
#
# Since: 0.14.0
##
{ 'type': 'VncClientInfo',
  'data': {'host': 'str', 'family': 'str', 'service': 'str',
           '*x509_dname': 'str', '*sasl_username': 'str'} }

##
# @VncInfo:
#
# Information about the VNC session.
#
# @enabled: true if the VNC server is enabled, false otherwise
#
# @host: #optional The hostname the VNC server is bound to.  This depends on
#        the name resolution on the host and may be an IP address.
#
# @family: #optional 'ipv6' if the host is listening for IPv6 connections
#                    'ipv4' if the host is listening for IPv4 connections
#                    'unix' if the host is listening on a unix domain socket
#                    'unknown' otherwise
#
# @service: #optional The service name of the server's port.  This may depends
#           on the host system's service database so symbolic names should not
#           be relied on.
#
# @auth: #optional the current authentication type used by the server
#        'none' if no authentication is being used
#        'vnc' if VNC authentication is being used
#        'vencrypt+plain' if VEncrypt is used with plain text authentication
#        'vencrypt+tls+none' if VEncrypt is used with TLS and no authentication
#        'vencrypt+tls+vnc' if VEncrypt is used with TLS and VNC authentication
#        'vencrypt+tls+plain' if VEncrypt is used with TLS and plain text auth
#        'vencrypt+x509+none' if VEncrypt is used with x509 and no auth
#        'vencrypt+x509+vnc' if VEncrypt is used with x509 and VNC auth
#        'vencrypt+x509+plain' if VEncrypt is used with x509 and plain text auth
#        'vencrypt+tls+sasl' if VEncrypt is used with TLS and SASL auth
#        'vencrypt+x509+sasl' if VEncrypt is used with x509 and SASL auth
#
# @clients: a list of @VncClientInfo of all currently connected clients
#
# Since: 0.14.0
##
{ 'type': 'VncInfo',
  'data': {'enabled': 'bool', '*host': 'str', '*family': 'str',
           '*service': 'str', '*auth': 'str', '*clients': ['VncClientInfo']} }

##
# @query-vnc:
#
# Returns information about the current VNC server
#
# Returns: @VncInfo
#
# Since: 0.14.0
##
{ 'command': 'query-vnc', 'returns': 'VncInfo' }

##
# @SpiceChannel
#
# Information about a SPICE client channel.
#
# @host: The host name of the client.  QEMU tries to resolve this to a DNS name
#        when possible.
#
# @family: 'ipv6' if the client is connected via IPv6 and TCP
#          'ipv4' if the client is connected via IPv4 and TCP
#          'unix' if the client is connected via a unix domain socket
#          'unknown' otherwise
#
# @port: The client's port number.
#
# @connection-id: SPICE connection id number.  All channels with the same id
#                 belong to the same SPICE session.
#
# @connection-type: SPICE channel type number.  "1" is the main control
#                   channel, filter for this one if you want to track spice
#                   sessions only
#
# @channel-id: SPICE channel ID number.  Usually "0", might be different when
#              multiple channels of the same type exist, such as multiple
#              display channels in a multihead setup
#
# @tls: true if the channel is encrypted, false otherwise.
#
# Since: 0.14.0
##
{ 'type': 'SpiceChannel',
  'data': {'host': 'str', 'family': 'str', 'port': 'str',
           'connection-id': 'int', 'channel-type': 'int', 'channel-id': 'int',
           'tls': 'bool'} }

##
# @SpiceQueryMouseMode
#
# An enumeration of Spice mouse states.
#
# @client: Mouse cursor position is determined by the client.
#
# @server: Mouse cursor position is determined by the server.
#
# @unknown: No information is available about mouse mode used by
#           the spice server.
#
# Note: spice/enums.h has a SpiceMouseMode already, hence the name.
#
# Since: 1.1
##
{ 'enum': 'SpiceQueryMouseMode',
  'data': [ 'client', 'server', 'unknown' ] }

##
# @SpiceInfo
#
# Information about the SPICE session.
#
# @enabled: true if the SPICE server is enabled, false otherwise
#
# @migrated: true if the last guest migration completed and spice
#            migration had completed as well. false otherwise.
#
# @host: #optional The hostname the SPICE server is bound to.  This depends on
#        the name resolution on the host and may be an IP address.
#
# @port: #optional The SPICE server's port number.
#
# @compiled-version: #optional SPICE server version.
#
# @tls-port: #optional The SPICE server's TLS port number.
#
# @auth: #optional the current authentication type used by the server
#        'none'  if no authentication is being used
#        'spice' uses SASL or direct TLS authentication, depending on command
#                line options
#
# @mouse-mode: The mode in which the mouse cursor is displayed currently. Can
#              be determined by the client or the server, or unknown if spice
#              server doesn't provide this information.
#
#              Since: 1.1
#
# @channels: a list of @SpiceChannel for each active spice channel
#
# Since: 0.14.0
##
{ 'type': 'SpiceInfo',
  'data': {'enabled': 'bool', 'migrated': 'bool', '*host': 'str', '*port': 'int',
           '*tls-port': 'int', '*auth': 'str', '*compiled-version': 'str',
           'mouse-mode': 'SpiceQueryMouseMode', '*channels': ['SpiceChannel']} }

##
# @query-spice
#
# Returns information about the current SPICE server
#
# Returns: @SpiceInfo
#
# Since: 0.14.0
##
{ 'command': 'query-spice', 'returns': 'SpiceInfo' }

##
# @BalloonInfo:
#
# Information about the guest balloon device.
#
# @actual: the number of bytes the balloon currently contains
#
# Since: 0.14.0
#
##
{ 'type': 'BalloonInfo', 'data': {'actual': 'int' } }

##
# @query-balloon:
#
# Return information about the balloon device.
#
# Returns: @BalloonInfo on success
#          If the balloon driver is enabled but not functional because the KVM
#          kernel module cannot support it, KvmMissingCap
#          If no balloon device is present, DeviceNotActive
#
# Since: 0.14.0
##
{ 'command': 'query-balloon', 'returns': 'BalloonInfo' }

##
# @PciMemoryRange:
#
# A PCI device memory region
#
# @base: the starting address (guest physical)
#
# @limit: the ending address (guest physical)
#
# Since: 0.14.0
##
{ 'type': 'PciMemoryRange', 'data': {'base': 'int', 'limit': 'int'} }

##
# @PciMemoryRegion
#
# Information about a PCI device I/O region.
#
# @bar: the index of the Base Address Register for this region
#
# @type: 'io' if the region is a PIO region
#        'memory' if the region is a MMIO region
#
# @prefetch: #optional if @type is 'memory', true if the memory is prefetchable
#
# @mem_type_64: #optional if @type is 'memory', true if the BAR is 64-bit
#
# Since: 0.14.0
##
{ 'type': 'PciMemoryRegion',
  'data': {'bar': 'int', 'type': 'str', 'address': 'int', 'size': 'int',
           '*prefetch': 'bool', '*mem_type_64': 'bool' } }

##
# @PciBridgeInfo:
#
# Information about a PCI Bridge device
#
# @bus.number: primary bus interface number.  This should be the number of the
#              bus the device resides on.
#
# @bus.secondary: secondary bus interface number.  This is the number of the
#                 main bus for the bridge
#
# @bus.subordinate: This is the highest number bus that resides below the
#                   bridge.
#
# @bus.io_range: The PIO range for all devices on this bridge
#
# @bus.memory_range: The MMIO range for all devices on this bridge
#
# @bus.prefetchable_range: The range of prefetchable MMIO for all devices on
#                          this bridge
#
# @devices: a list of @PciDeviceInfo for each device on this bridge
#
# Since: 0.14.0
##
{ 'type': 'PciBridgeInfo',
  'data': {'bus': { 'number': 'int', 'secondary': 'int', 'subordinate': 'int',
                    'io_range': 'PciMemoryRange',
                    'memory_range': 'PciMemoryRange',
                    'prefetchable_range': 'PciMemoryRange' },
           '*devices': ['PciDeviceInfo']} }

##
# @PciDeviceInfo:
#
# Information about a PCI device
#
# @bus: the bus number of the device
#
# @slot: the slot the device is located in
#
# @function: the function of the slot used by the device
#
# @class_info.desc: #optional a string description of the device's class
#
# @class_info.class: the class code of the device
#
# @id.device: the PCI device id
#
# @id.vendor: the PCI vendor id
#
# @irq: #optional if an IRQ is assigned to the device, the IRQ number
#
# @qdev_id: the device name of the PCI device
#
# @pci_bridge: if the device is a PCI bridge, the bridge information
#
# @regions: a list of the PCI I/O regions associated with the device
#
# Notes: the contents of @class_info.desc are not stable and should only be
#        treated as informational.
#
# Since: 0.14.0
##
{ 'type': 'PciDeviceInfo',
  'data': {'bus': 'int', 'slot': 'int', 'function': 'int',
           'class_info': {'*desc': 'str', 'class': 'int'},
           'id': {'device': 'int', 'vendor': 'int'},
           '*irq': 'int', 'qdev_id': 'str', '*pci_bridge': 'PciBridgeInfo',
           'regions': ['PciMemoryRegion']} }

##
# @PciInfo:
#
# Information about a PCI bus
#
# @bus: the bus index
#
# @devices: a list of devices on this bus
#
# Since: 0.14.0
##
{ 'type': 'PciInfo', 'data': {'bus': 'int', 'devices': ['PciDeviceInfo']} }

##
# @query-pci:
#
# Return information about the PCI bus topology of the guest.
#
# Returns: a list of @PciInfo for each PCI bus
#
# Since: 0.14.0
##
{ 'command': 'query-pci', 'returns': ['PciInfo'] }

##
# @BlockdevOnError:
#
# An enumeration of possible behaviors for errors on I/O operations.
# The exact meaning depends on whether the I/O was initiated by a guest
# or by a block job
#
# @report: for guest operations, report the error to the guest;
#          for jobs, cancel the job
#
# @ignore: ignore the error, only report a QMP event (BLOCK_IO_ERROR
#          or BLOCK_JOB_ERROR)
#
# @enospc: same as @stop on ENOSPC, same as @report otherwise.
#
# @stop: for guest operations, stop the virtual machine;
#        for jobs, pause the job
#
# Since: 1.3
##
{ 'enum': 'BlockdevOnError',
  'data': ['report', 'ignore', 'enospc', 'stop'] }

##
# @MirrorSyncMode:
#
# An enumeration of possible behaviors for the initial synchronization
# phase of storage mirroring.
#
# @top: copies data in the topmost image to the destination
#
# @full: copies data from all images to the destination
#
# @none: only copy data written from now on
#
# Since: 1.3
##
{ 'enum': 'MirrorSyncMode',
  'data': ['top', 'full', 'none'] }

##
# @BlockJobInfo:
#
# Information about a long-running block device operation.
#
# @type: the job type ('stream' for image streaming)
#
# @device: the block device name
#
# @len: the maximum progress value
#
# @busy: false if the job is known to be in a quiescent state, with
#        no pending I/O.  Since 1.3.
#
# @paused: whether the job is paused or, if @busy is true, will
#          pause itself as soon as possible.  Since 1.3.
#
# @offset: the current progress value
#
# @speed: the rate limit, bytes per second
#
# @io-status: the status of the job (since 1.3)
#
# Since: 1.1
##
{ 'type': 'BlockJobInfo',
  'data': {'type': 'str', 'device': 'str', 'len': 'int',
           'offset': 'int', 'busy': 'bool', 'paused': 'bool', 'speed': 'int',
           'io-status': 'BlockDeviceIoStatus'} }

##
# @query-block-jobs:
#
# Return information about long-running block device operations.
#
# Returns: a list of @BlockJobInfo for each active block job
#
# Since: 1.1
##
{ 'command': 'query-block-jobs', 'returns': ['BlockJobInfo'] }

##
# @quit:
#
# This command will cause the QEMU process to exit gracefully.  While every
# attempt is made to send the QMP response before terminating, this is not
# guaranteed.  When using this interface, a premature EOF would not be
# unexpected.
#
# Since: 0.14.0
##
{ 'command': 'quit' }

##
# @stop:
#
# Stop all guest VCPU execution.
#
# Since:  0.14.0
#
# Notes:  This function will succeed even if the guest is already in the stopped
#         state.  In "inmigrate" state, it will ensure that the guest
#         remains paused once migration finishes, as if the -S option was
#         passed on the command line.
##
{ 'command': 'stop' }

##
# @system_reset:
#
# Performs a hard reset of a guest.
#
# Since: 0.14.0
##
{ 'command': 'system_reset' }

##
# @system_powerdown:
#
# Requests that a guest perform a powerdown operation.
#
# Since: 0.14.0
#
# Notes: A guest may or may not respond to this command.  This command
#        returning does not indicate that a guest has accepted the request or
#        that it has shut down.  Many guests will respond to this command by
#        prompting the user in some way.
##
{ 'command': 'system_powerdown' }

##
# @cpu:
#
# This command is a nop that is only provided for the purposes of compatibility.
#
# Since: 0.14.0
#
# Notes: Do not use this command.
##
{ 'command': 'cpu', 'data': {'index': 'int'} }

##
# @cpu-add
#
# Adds CPU with specified ID
#
# @id: ID of CPU to be created, valid values [0..max_cpus)
#
# Returns: Nothing on success
#
# Since 1.5
##
{ 'command': 'cpu-add', 'data': {'id': 'int'} }

##
# @memsave:
#
# Save a portion of guest memory to a file.
#
# @val: the virtual address of the guest to start from
#
# @size: the size of memory region to save
#
# @filename: the file to save the memory to as binary data
#
# @cpu-index: #optional the index of the virtual CPU to use for translating the
#                       virtual address (defaults to CPU 0)
#
# Returns: Nothing on success
#
# Since: 0.14.0
#
# Notes: Errors were not reliably returned until 1.1
##
{ 'command': 'memsave',
  'data': {'val': 'int', 'size': 'int', 'filename': 'str', '*cpu-index': 'int'} }

##
# @pmemsave:
#
# Save a portion of guest physical memory to a file.
#
# @val: the physical address of the guest to start from
#
# @size: the size of memory region to save
#
# @filename: the file to save the memory to as binary data
#
# Returns: Nothing on success
#
# Since: 0.14.0
#
# Notes: Errors were not reliably returned until 1.1
##
{ 'command': 'pmemsave',
  'data': {'val': 'int', 'size': 'int', 'filename': 'str'} }

##
# @cont:
#
# Resume guest VCPU execution.
#
# Since:  0.14.0
#
# Returns:  If successful, nothing
#           If QEMU was started with an encrypted block device and a key has
#              not yet been set, DeviceEncrypted.
#
# Notes:  This command will succeed if the guest is currently running.  It
#         will also succeed if the guest is in the "inmigrate" state; in
#         this case, the effect of the command is to make sure the guest
#         starts once migration finishes, removing the effect of the -S
#         command line option if it was passed.
##
{ 'command': 'cont' }

##
# @system_wakeup:
#
# Wakeup guest from suspend.  Does nothing in case the guest isn't suspended.
#
# Since:  1.1
#
# Returns:  nothing.
##
{ 'command': 'system_wakeup' }

##
# @inject-nmi:
#
# Injects an Non-Maskable Interrupt into all guest's VCPUs.
#
# Returns:  If successful, nothing
#
# Since:  0.14.0
#
# Notes: Only x86 Virtual Machines support this command.
##
{ 'command': 'inject-nmi' }

##
# @set_link:
#
# Sets the link status of a virtual network adapter.
#
# @name: the device name of the virtual network adapter
#
# @up: true to set the link status to be up
#
# Returns: Nothing on success
#          If @name is not a valid network device, DeviceNotFound
#
# Since: 0.14.0
#
# Notes: Not all network adapters support setting link status.  This command
#        will succeed even if the network adapter does not support link status
#        notification.
##
{ 'command': 'set_link', 'data': {'name': 'str', 'up': 'bool'} }

##
# @block_passwd:
#
# This command sets the password of a block device that has not been open
# with a password and requires one.
#
# The two cases where this can happen are a block device is created through
# QEMU's initial command line or a block device is changed through the legacy
# @change interface.
#
# In the event that the block device is created through the initial command
# line, the VM will start in the stopped state regardless of whether '-S' is
# used.  The intention is for a management tool to query the block devices to
# determine which ones are encrypted, set the passwords with this command, and
# then start the guest with the @cont command.
#
# @device:   the name of the device to set the password on
#
# @password: the password to use for the device
#
# Returns: nothing on success
#          If @device is not a valid block device, DeviceNotFound
#          If @device is not encrypted, DeviceNotEncrypted
#
# Notes:  Not all block formats support encryption and some that do are not
#         able to validate that a password is correct.  Disk corruption may
#         occur if an invalid password is specified.
#
# Since: 0.14.0
##
{ 'command': 'block_passwd', 'data': {'device': 'str', 'password': 'str'} }

##
# @balloon:
#
# Request the balloon driver to change its balloon size.
#
# @value: the target size of the balloon in bytes
#
# Returns: Nothing on success
#          If the balloon driver is enabled but not functional because the KVM
#            kernel module cannot support it, KvmMissingCap
#          If no balloon device is present, DeviceNotActive
#
# Notes: This command just issues a request to the guest.  When it returns,
#        the balloon size may not have changed.  A guest can change the balloon
#        size independent of this command.
#
# Since: 0.14.0
##
{ 'command': 'balloon', 'data': {'value': 'int'} }

##
# @block_resize
#
# Resize a block image while a guest is running.
#
# @device:  the name of the device to get the image resized
#
# @size:  new image size in bytes
#
# Returns: nothing on success
#          If @device is not a valid block device, DeviceNotFound
#
# Since: 0.14.0
##
{ 'command': 'block_resize', 'data': { 'device': 'str', 'size': 'int' }}

##
# @NewImageMode
#
# An enumeration that tells QEMU how to set the backing file path in
# a new image file.
#
# @existing: QEMU should look for an existing image file.
#
# @absolute-paths: QEMU should create a new image with absolute paths
# for the backing file.
#
# Since: 1.1
##
{ 'enum': 'NewImageMode',
  'data': [ 'existing', 'absolute-paths' ] }

##
# @BlockdevSnapshot
#
# @device:  the name of the device to generate the snapshot from.
#
# @snapshot-file: the target of the new image. A new file will be created.
#
# @format: #optional the format of the snapshot image, default is 'qcow2'.
#
# @mode: #optional whether and how QEMU should create a new image, default is
#        'absolute-paths'.
##
{ 'type': 'BlockdevSnapshot',
  'data': { 'device': 'str', 'snapshot-file': 'str', '*format': 'str',
            '*mode': 'NewImageMode' } }

##
# @DriveBackup
#
# @device: the name of the device which should be copied.
#
# @target: the target of the new image. If the file exists, or if it
#          is a device, the existing file/device will be used as the new
#          destination.  If it does not exist, a new file will be created.
#
# @format: #optional the format of the new destination, default is to
#          probe if @mode is 'existing', else the format of the source
#
# @mode: #optional whether and how QEMU should create a new image, default is
#        'absolute-paths'.
#
# @speed: #optional the maximum speed, in bytes per second
#
# @on-source-error: #optional the action to take on an error on the source,
#                   default 'report'.  'stop' and 'enospc' can only be used
#                   if the block device supports io-status (see BlockInfo).
#
# @on-target-error: #optional the action to take on an error on the target,
#                   default 'report' (no limitations, since this applies to
#                   a different block device than @device).
#
# Note that @on-source-error and @on-target-error only affect background I/O.
# If an error occurs during a guest write request, the device's rerror/werror
# actions will be used.
#
# Since: 1.6
##
{ 'type': 'DriveBackup',
  'data': { 'device': 'str', 'target': 'str', '*format': 'str',
            '*mode': 'NewImageMode', '*speed': 'int',
            '*on-source-error': 'BlockdevOnError',
            '*on-target-error': 'BlockdevOnError' } }

##
# @Abort
#
# This action can be used to test transaction failure.
#
# Since: 1.6
###
{ 'type': 'Abort',
  'data': { } }

##
# @TransactionAction
#
# A discriminated record of operations that can be performed with
# @transaction.
##
{ 'union': 'TransactionAction',
  'data': {
       'blockdev-snapshot-sync': 'BlockdevSnapshot',
       'drive-backup': 'DriveBackup',
       'abort': 'Abort'
   } }

##
# @transaction
#
# Executes a number of transactionable QMP commands atomically. If any
# operation fails, then the entire set of actions will be abandoned and the
# appropriate error returned.
#
#  List of:
#  @TransactionAction: information needed for the respective operation
#
# Returns: nothing on success
#          Errors depend on the operations of the transaction
#
# Note: The transaction aborts on the first failure.  Therefore, there will be
# information on only one failed operation returned in an error condition, and
# subsequent actions will not have been attempted.
#
# Since 1.1
##
{ 'command': 'transaction',
  'data': { 'actions': [ 'TransactionAction' ] } }

##
# @blockdev-snapshot-sync
#
# Generates a synchronous snapshot of a block device.
#
# @device:  the name of the device to generate the snapshot from.
#
# @snapshot-file: the target of the new image. If the file exists, or if it
#                 is a device, the snapshot will be created in the existing
#                 file/device. If does not exist, a new file will be created.
#
# @format: #optional the format of the snapshot image, default is 'qcow2'.
#
# @mode: #optional whether and how QEMU should create a new image, default is
#        'absolute-paths'.
#
# Returns: nothing on success
#          If @device is not a valid block device, DeviceNotFound
#
# Since 0.14.0
##
{ 'command': 'blockdev-snapshot-sync',
  'data': { 'device': 'str', 'snapshot-file': 'str', '*format': 'str',
            '*mode': 'NewImageMode'} }

##
# @human-monitor-command:
#
# Execute a command on the human monitor and return the output.
#
# @command-line: the command to execute in the human monitor
#
# @cpu-index: #optional The CPU to use for commands that require an implicit CPU
#
# Returns: the output of the command as a string
#
# Since: 0.14.0
#
# Notes: This command only exists as a stop-gap.  It's use is highly
#        discouraged.  The semantics of this command are not guaranteed.
#
#        Known limitations:
#
#        o This command is stateless, this means that commands that depend
#          on state information (such as getfd) might not work
#
#       o Commands that prompt the user for data (eg. 'cont' when the block
#         device is encrypted) don't currently work
##
{ 'command': 'human-monitor-command',
  'data': {'command-line': 'str', '*cpu-index': 'int'},
  'returns': 'str' }

##
# @block-commit
#
# Live commit of data from overlay image nodes into backing nodes - i.e.,
# writes data between 'top' and 'base' into 'base'.
#
# @device:  the name of the device
#
# @base:   #optional The file name of the backing image to write data into.
#                    If not specified, this is the deepest backing image
#
# @top:              The file name of the backing image within the image chain,
#                    which contains the topmost data to be committed down.
#                    Note, the active layer as 'top' is currently unsupported.
#
#                    If top == base, that is an error.
#
#
# @speed:  #optional the maximum speed, in bytes per second
#
# Returns: Nothing on success
#          If commit or stream is already active on this device, DeviceInUse
#          If @device does not exist, DeviceNotFound
#          If image commit is not supported by this device, NotSupported
#          If @base or @top is invalid, a generic error is returned
#          If @top is the active layer, or omitted, a generic error is returned
#          If @speed is invalid, InvalidParameter
#
# Since: 1.3
#
##
{ 'command': 'block-commit',
  'data': { 'device': 'str', '*base': 'str', 'top': 'str',
            '*speed': 'int' } }

##
# @drive-backup
#
# Start a point-in-time copy of a block device to a new destination.  The
# status of ongoing drive-backup operations can be checked with
# query-block-jobs where the BlockJobInfo.type field has the value 'backup'.
# The operation can be stopped before it has completed using the
# block-job-cancel command.
#
# @device: the name of the device which should be copied.
#
# @target: the target of the new image. If the file exists, or if it
#          is a device, the existing file/device will be used as the new
#          destination.  If it does not exist, a new file will be created.
#
# @format: #optional the format of the new destination, default is to
#          probe if @mode is 'existing', else the format of the source
#
# @mode: #optional whether and how QEMU should create a new image, default is
#        'absolute-paths'.
#
# @speed: #optional the maximum speed, in bytes per second
#
# @on-source-error: #optional the action to take on an error on the source,
#                   default 'report'.  'stop' and 'enospc' can only be used
#                   if the block device supports io-status (see BlockInfo).
#
# @on-target-error: #optional the action to take on an error on the target,
#                   default 'report' (no limitations, since this applies to
#                   a different block device than @device).
#
# Note that @on-source-error and @on-target-error only affect background I/O.
# If an error occurs during a guest write request, the device's rerror/werror
# actions will be used.
#
# Returns: nothing on success
#          If @device is not a valid block device, DeviceNotFound
#
# Since 1.6
##
{ 'command': 'drive-backup',
  'data': { 'device': 'str', 'target': 'str', '*format': 'str',
            '*mode': 'NewImageMode', '*speed': 'int',
            '*on-source-error': 'BlockdevOnError',
            '*on-target-error': 'BlockdevOnError' } }

##
# @drive-mirror
#
# Start mirroring a block device's writes to a new destination.
#
# @device:  the name of the device whose writes should be mirrored.
#
# @target: the target of the new image. If the file exists, or if it
#          is a device, the existing file/device will be used as the new
#          destination.  If it does not exist, a new file will be created.
#
# @format: #optional the format of the new destination, default is to
#          probe if @mode is 'existing', else the format of the source
#
# @mode: #optional whether and how QEMU should create a new image, default is
#        'absolute-paths'.
#
# @speed:  #optional the maximum speed, in bytes per second
#
# @sync: what parts of the disk image should be copied to the destination
#        (all the disk, only the sectors allocated in the topmost image, or
#        only new I/O).
#
# @granularity: #optional granularity of the dirty bitmap, default is 64K
#               if the image format doesn't have clusters, 4K if the clusters
#               are smaller than that, else the cluster size.  Must be a
#               power of 2 between 512 and 64M (since 1.4).
#
# @buf-size: #optional maximum amount of data in flight from source to
#            target (since 1.4).
#
# @on-source-error: #optional the action to take on an error on the source,
#                   default 'report'.  'stop' and 'enospc' can only be used
#                   if the block device supports io-status (see BlockInfo).
#
# @on-target-error: #optional the action to take on an error on the target,
#                   default 'report' (no limitations, since this applies to
#                   a different block device than @device).
#
# Returns: nothing on success
#          If @device is not a valid block device, DeviceNotFound
#
# Since 1.3
##
{ 'command': 'drive-mirror',
  'data': { 'device': 'str', 'target': 'str', '*format': 'str',
            'sync': 'MirrorSyncMode', '*mode': 'NewImageMode',
            '*speed': 'int', '*granularity': 'uint32',
            '*buf-size': 'int', '*on-source-error': 'BlockdevOnError',
            '*on-target-error': 'BlockdevOnError' } }

##
# @migrate_cancel
#
# Cancel the current executing migration process.
#
# Returns: nothing on success
#
# Notes: This command succeeds even if there is no migration process running.
#
# Since: 0.14.0
##
{ 'command': 'migrate_cancel' }

##
# @migrate_set_downtime
#
# Set maximum tolerated downtime for migration.
#
# @value: maximum downtime in seconds
#
# Returns: nothing on success
#
# Since: 0.14.0
##
{ 'command': 'migrate_set_downtime', 'data': {'value': 'number'} }

##
# @migrate-set-mc-delay
#
# Set delay (in milliseconds) between micro checkpoints.
#
# @value: maximum delay in milliseconds 
#
# Returns: nothing on success
#
# Since: 1.6
##
{ 'command': 'migrate-set-mc-delay', 'data': {'value': 'int'} }

##
# @migrate_set_speed
#
# Set maximum speed for migration.
#
# @value: maximum speed in bytes.
#
# Returns: nothing on success
#
# Notes: A value lesser than zero will be automatically round up to zero.
#
# Since: 0.14.0
##
{ 'command': 'migrate_set_speed', 'data': {'value': 'int'} }

##
# @migrate-set-cache-size
#
# Set XBZRLE cache size
#
# @value: cache size in bytes
#
# The size will be rounded down to the nearest power of 2.
# The cache size can be modified before and during ongoing migration
#
# Returns: nothing on success
#
# Since: 1.2
##
{ 'command': 'migrate-set-cache-size', 'data': {'value': 'int'} }

##
# @query-migrate-cache-size
#
# query XBZRLE cache size
#
# Returns: XBZRLE cache size in bytes
#
# Since: 1.2
##
{ 'command': 'query-migrate-cache-size', 'returns': 'int' }

##
# @ObjectPropertyInfo:
#
# @name: the name of the property
#
# @type: the type of the property.  This will typically come in one of four
#        forms:
#
#        1) A primitive type such as 'u8', 'u16', 'bool', 'str', or 'double'.
#           These types are mapped to the appropriate JSON type.
#
#        2) A legacy type in the form 'legacy<subtype>' where subtype is the
#           legacy qdev typename.  These types are always treated as strings.
#
#        3) A child type in the form 'child<subtype>' where subtype is a qdev
#           device type name.  Child properties create the composition tree.
#
#        4) A link type in the form 'link<subtype>' where subtype is a qdev
#           device type name.  Link properties form the device model graph.
#
# Since: 1.2
##
{ 'type': 'ObjectPropertyInfo',
  'data': { 'name': 'str', 'type': 'str' } }

##
# @qom-list:
#
# This command will list any properties of a object given a path in the object
# model.
#
# @path: the path within the object model.  See @qom-get for a description of
#        this parameter.
#
# Returns: a list of @ObjectPropertyInfo that describe the properties of the
#          object.
#
# Since: 1.2
##
{ 'command': 'qom-list',
  'data': { 'path': 'str' },
  'returns': [ 'ObjectPropertyInfo' ] }

##
# @qom-get:
#
# This command will get a property from a object model path and return the
# value.
#
# @path: The path within the object model.  There are two forms of supported
#        paths--absolute and partial paths.
#
#        Absolute paths are derived from the root object and can follow child<>
#        or link<> properties.  Since they can follow link<> properties, they
#        can be arbitrarily long.  Absolute paths look like absolute filenames
#        and are prefixed  with a leading slash.
#
#        Partial paths look like relative filenames.  They do not begin
#        with a prefix.  The matching rules for partial paths are subtle but
#        designed to make specifying objects easy.  At each level of the
#        composition tree, the partial path is matched as an absolute path.
#        The first match is not returned.  At least two matches are searched
#        for.  A successful result is only returned if only one match is
#        found.  If more than one match is found, a flag is return to
#        indicate that the match was ambiguous.
#
# @property: The property name to read
#
# Returns: The property value.  The type depends on the property type.  legacy<>
#          properties are returned as #str.  child<> and link<> properties are
#          returns as #str pathnames.  All integer property types (u8, u16, etc)
#          are returned as #int.
#
# Since: 1.2
##
{ 'command': 'qom-get',
  'data': { 'path': 'str', 'property': 'str' },
  'returns': 'visitor',
  'gen': 'no' }

##
# @qom-set:
#
# This command will set a property from a object model path.
#
# @path: see @qom-get for a description of this parameter
#
# @property: the property name to set
#
# @value: a value who's type is appropriate for the property type.  See @qom-get
#         for a description of type mapping.
#
# Since: 1.2
##
{ 'command': 'qom-set',
  'data': { 'path': 'str', 'property': 'str', 'value': 'visitor' },
  'gen': 'no' }

##
# @set_password:
#
# Sets the password of a remote display session.
#
# @protocol: `vnc' to modify the VNC server password
#            `spice' to modify the Spice server password
#
# @password: the new password
#
# @connected: #optional how to handle existing clients when changing the
#                       password.  If nothing is specified, defaults to `keep'
#                       `fail' to fail the command if clients are connected
#                       `disconnect' to disconnect existing clients
#                       `keep' to maintain existing clients
#
# Returns: Nothing on success
#          If Spice is not enabled, DeviceNotFound
#
# Since: 0.14.0
##
{ 'command': 'set_password',
  'data': {'protocol': 'str', 'password': 'str', '*connected': 'str'} }

##
# @expire_password:
#
# Expire the password of a remote display server.
#
# @protocol: the name of the remote display protocol `vnc' or `spice'
#
# @time: when to expire the password.
#        `now' to expire the password immediately
#        `never' to cancel password expiration
#        `+INT' where INT is the number of seconds from now (integer)
#        `INT' where INT is the absolute time in seconds
#
# Returns: Nothing on success
#          If @protocol is `spice' and Spice is not active, DeviceNotFound
#
# Since: 0.14.0
#
# Notes: Time is relative to the server and currently there is no way to
#        coordinate server time with client time.  It is not recommended to
#        use the absolute time version of the @time parameter unless you're
#        sure you are on the same machine as the QEMU instance.
##
{ 'command': 'expire_password', 'data': {'protocol': 'str', 'time': 'str'} }

##
# @eject:
#
# Ejects a device from a removable drive.
#
# @device:  The name of the device
#
# @force:   @optional If true, eject regardless of whether the drive is locked.
#           If not specified, the default value is false.
#
# Returns:  Nothing on success
#           If @device is not a valid block device, DeviceNotFound
#
# Notes:    Ejecting a device will no media results in success
#
# Since: 0.14.0
##
{ 'command': 'eject', 'data': {'device': 'str', '*force': 'bool'} }

##
# @change-vnc-password:
#
# Change the VNC server password.
#
# @target:  the new password to use with VNC authentication
#
# Since: 1.1
#
# Notes:  An empty password in this command will set the password to the empty
#         string.  Existing clients are unaffected by executing this command.
##
{ 'command': 'change-vnc-password', 'data': {'password': 'str'} }

##
# @change:
#
# This command is multiple commands multiplexed together.
#
# @device: This is normally the name of a block device but it may also be 'vnc'.
#          when it's 'vnc', then sub command depends on @target
#
# @target: If @device is a block device, then this is the new filename.
#          If @device is 'vnc', then if the value 'password' selects the vnc
#          change password command.   Otherwise, this specifies a new server URI
#          address to listen to for VNC connections.
#
# @arg:    If @device is a block device, then this is an optional format to open
#          the device with.
#          If @device is 'vnc' and @target is 'password', this is the new VNC
#          password to set.  If this argument is an empty string, then no future
#          logins will be allowed.
#
# Returns: Nothing on success.
#          If @device is not a valid block device, DeviceNotFound
#          If the new block device is encrypted, DeviceEncrypted.  Note that
#          if this error is returned, the device has been opened successfully
#          and an additional call to @block_passwd is required to set the
#          device's password.  The behavior of reads and writes to the block
#          device between when these calls are executed is undefined.
#
# Notes:  It is strongly recommended that this interface is not used especially
#         for changing block devices.
#
# Since: 0.14.0
##
{ 'command': 'change',
  'data': {'device': 'str', 'target': 'str', '*arg': 'str'} }

##
# @block_set_io_throttle:
#
# Change I/O throttle limits for a block drive.
#
# @device: The name of the device
#
# @bps: total throughput limit in bytes per second
#
# @bps_rd: read throughput limit in bytes per second
#
# @bps_wr: write throughput limit in bytes per second
#
# @iops: total I/O operations per second
#
# @ops_rd: read I/O operations per second
#
# @iops_wr: write I/O operations per second
#
# Returns: Nothing on success
#          If @device is not a valid block device, DeviceNotFound
#
# Since: 1.1
##
{ 'command': 'block_set_io_throttle',
  'data': { 'device': 'str', 'bps': 'int', 'bps_rd': 'int', 'bps_wr': 'int',
            'iops': 'int', 'iops_rd': 'int', 'iops_wr': 'int' } }

##
# @block-stream:
#
# Copy data from a backing file into a block device.
#
# The block streaming operation is performed in the background until the entire
# backing file has been copied.  This command returns immediately once streaming
# has started.  The status of ongoing block streaming operations can be checked
# with query-block-jobs.  The operation can be stopped before it has completed
# using the block-job-cancel command.
#
# If a base file is specified then sectors are not copied from that base file and
# its backing chain.  When streaming completes the image file will have the base
# file as its backing file.  This can be used to stream a subset of the backing
# file chain instead of flattening the entire image.
#
# On successful completion the image file is updated to drop the backing file
# and the BLOCK_JOB_COMPLETED event is emitted.
#
# @device: the device name
#
# @base:   #optional the common backing file name
#
# @speed:  #optional the maximum speed, in bytes per second
#
# @on-error: #optional the action to take on an error (default report).
#            'stop' and 'enospc' can only be used if the block device
#            supports io-status (see BlockInfo).  Since 1.3.
#
# Returns: Nothing on success
#          If @device does not exist, DeviceNotFound
#
# Since: 1.1
##
{ 'command': 'block-stream',
  'data': { 'device': 'str', '*base': 'str', '*speed': 'int',
            '*on-error': 'BlockdevOnError' } }

##
# @block-job-set-speed:
#
# Set maximum speed for a background block operation.
#
# This command can only be issued when there is an active block job.
#
# Throttling can be disabled by setting the speed to 0.
#
# @device: the device name
#
# @speed:  the maximum speed, in bytes per second, or 0 for unlimited.
#          Defaults to 0.
#
# Returns: Nothing on success
#          If no background operation is active on this device, DeviceNotActive
#
# Since: 1.1
##
{ 'command': 'block-job-set-speed',
  'data': { 'device': 'str', 'speed': 'int' } }

##
# @block-job-cancel:
#
# Stop an active background block operation.
#
# This command returns immediately after marking the active background block
# operation for cancellation.  It is an error to call this command if no
# operation is in progress.
#
# The operation will cancel as soon as possible and then emit the
# BLOCK_JOB_CANCELLED event.  Before that happens the job is still visible when
# enumerated using query-block-jobs.
#
# For streaming, the image file retains its backing file unless the streaming
# operation happens to complete just as it is being cancelled.  A new streaming
# operation can be started at a later time to finish copying all data from the
# backing file.
#
# @device: the device name
#
# @force: #optional whether to allow cancellation of a paused job (default
#         false).  Since 1.3.
#
# Returns: Nothing on success
#          If no background operation is active on this device, DeviceNotActive
#
# Since: 1.1
##
{ 'command': 'block-job-cancel', 'data': { 'device': 'str', '*force': 'bool' } }

##
# @block-job-pause:
#
# Pause an active background block operation.
#
# This command returns immediately after marking the active background block
# operation for pausing.  It is an error to call this command if no
# operation is in progress.  Pausing an already paused job has no cumulative
# effect; a single block-job-resume command will resume the job.
#
# The operation will pause as soon as possible.  No event is emitted when
# the operation is actually paused.  Cancelling a paused job automatically
# resumes it.
#
# @device: the device name
#
# Returns: Nothing on success
#          If no background operation is active on this device, DeviceNotActive
#
# Since: 1.3
##
{ 'command': 'block-job-pause', 'data': { 'device': 'str' } }

##
# @block-job-resume:
#
# Resume an active background block operation.
#
# This command returns immediately after resuming a paused background block
# operation.  It is an error to call this command if no operation is in
# progress.  Resuming an already running job is not an error.
#
# This command also clears the error status of the job.
#
# @device: the device name
#
# Returns: Nothing on success
#          If no background operation is active on this device, DeviceNotActive
#
# Since: 1.3
##
{ 'command': 'block-job-resume', 'data': { 'device': 'str' } }

##
# @block-job-complete:
#
# Manually trigger completion of an active background block operation.  This
# is supported for drive mirroring, where it also switches the device to
# write to the target path only.  The ability to complete is signaled with
# a BLOCK_JOB_READY event.
#
# This command completes an active background block operation synchronously.
# The ordering of this command's return with the BLOCK_JOB_COMPLETED event
# is not defined.  Note that if an I/O error occurs during the processing of
# this command: 1) the command itself will fail; 2) the error will be processed
# according to the rerror/werror arguments that were specified when starting
# the operation.
#
# A cancelled or paused job cannot be completed.
#
# @device: the device name
#
# Returns: Nothing on success
#          If no background operation is active on this device, DeviceNotActive
#
# Since: 1.3
##
{ 'command': 'block-job-complete', 'data': { 'device': 'str' } }

##
# @ObjectTypeInfo:
#
# This structure describes a search result from @qom-list-types
#
# @name: the type name found in the search
#
# Since: 1.1
#
# Notes: This command is experimental and may change syntax in future releases.
##
{ 'type': 'ObjectTypeInfo',
  'data': { 'name': 'str' } }

##
# @qom-list-types:
#
# This command will return a list of types given search parameters
#
# @implements: if specified, only return types that implement this type name
#
# @abstract: if true, include abstract types in the results
#
# Returns: a list of @ObjectTypeInfo or an empty list if no results are found
#
# Since: 1.1
##
{ 'command': 'qom-list-types',
  'data': { '*implements': 'str', '*abstract': 'bool' },
  'returns': [ 'ObjectTypeInfo' ] }

##
# @DevicePropertyInfo:
#
# Information about device properties.
#
# @name: the name of the property
# @type: the typename of the property
#
# Since: 1.2
##
{ 'type': 'DevicePropertyInfo',
  'data': { 'name': 'str', 'type': 'str' } }

##
# @device-list-properties:
#
# List properties associated with a device.
#
# @typename: the type name of a device
#
# Returns: a list of DevicePropertyInfo describing a devices properties
#
# Since: 1.2
##
{ 'command': 'device-list-properties',
  'data': { 'typename': 'str'},
  'returns': [ 'DevicePropertyInfo' ] }

##
# @migrate
#
# Migrates the current running guest to another Virtual Machine.
#
# @uri: the Uniform Resource Identifier of the destination VM
#
# @blk: #optional do block migration (full disk copy)
#
# @inc: #optional incremental disk copy migration
#
# @detach: this argument exists only for compatibility reasons and
#          is ignored by QEMU
#
# Returns: nothing on success
#
# Since: 0.14.0
##
{ 'command': 'migrate',
  'data': {'uri': 'str', '*blk': 'bool', '*inc': 'bool', '*detach': 'bool' } }

# @xen-save-devices-state:
#
# Save the state of all devices to file. The RAM and the block devices
# of the VM are not saved by this command.
#
# @filename: the file to save the state of the devices to as binary
# data. See xen-save-devices-state.txt for a description of the binary
# format.
#
# Returns: Nothing on success
#
# Since: 1.1
##
{ 'command': 'xen-save-devices-state', 'data': {'filename': 'str'} }

##
# @xen-set-global-dirty-log
#
# Enable or disable the global dirty log mode.
#
# @enable: true to enable, false to disable.
#
# Returns: nothing
#
# Since: 1.3
##
{ 'command': 'xen-set-global-dirty-log', 'data': { 'enable': 'bool' } }

##
# @device_del:
#
# Remove a device from a guest
#
# @id: the name of the device
#
# Returns: Nothing on success
#          If @id is not a valid device, DeviceNotFound
#
# Notes: When this command completes, the device may not be removed from the
#        guest.  Hot removal is an operation that requires guest cooperation.
#        This command merely requests that the guest begin the hot removal
#        process.  Completion of the device removal process is signaled with a
#        DEVICE_DELETED event. Guest reset will automatically complete removal
#        for all devices.
#
# Since: 0.14.0
##
{ 'command': 'device_del', 'data': {'id': 'str'} }

##
# @dump-guest-memory
#
# Dump guest's memory to vmcore. It is a synchronous operation that can take
# very long depending on the amount of guest memory. This command is only
# supported on i386 and x86_64.
#
# @paging: if true, do paging to get guest's memory mapping. This allows
#          using gdb to process the core file.
#
#          IMPORTANT: this option can make QEMU allocate several gigabytes
#                     of RAM. This can happen for a large guest, or a
#                     malicious guest pretending to be large.
#
#          Also, paging=true has the following limitations:
#
#             1. The guest may be in a catastrophic state or can have corrupted
#                memory, which cannot be trusted
#             2. The guest can be in real-mode even if paging is enabled. For
#                example, the guest uses ACPI to sleep, and ACPI sleep state
#                goes in real-mode
#
# @protocol: the filename or file descriptor of the vmcore. The supported
#            protocols are:
#
#            1. file: the protocol starts with "file:", and the following
#               string is the file's path.
#            2. fd: the protocol starts with "fd:", and the following string
#               is the fd's name.
#
# @begin: #optional if specified, the starting physical address.
#
# @length: #optional if specified, the memory size, in bytes. If you don't
#          want to dump all guest's memory, please specify the start @begin
#          and @length
#
# Returns: nothing on success
#
# Since: 1.2
##
{ 'command': 'dump-guest-memory',
  'data': { 'paging': 'bool', 'protocol': 'str', '*begin': 'int',
            '*length': 'int' } }

##
# @netdev_add:
#
# Add a network backend.
#
# @type: the type of network backend.  Current valid values are 'user', 'tap',
#        'vde', 'socket', 'dump' and 'bridge'
#
# @id: the name of the new network backend
#
# @props: #optional a list of properties to be passed to the backend in
#         the format 'name=value', like 'ifname=tap0,script=no'
#
# Notes: The semantics of @props is not well defined.  Future commands will be
#        introduced that provide stronger typing for backend creation.
#
# Since: 0.14.0
#
# Returns: Nothing on success
#          If @type is not a valid network backend, DeviceNotFound
##
{ 'command': 'netdev_add',
  'data': {'type': 'str', 'id': 'str', '*props': '**'},
  'gen': 'no' }

##
# @netdev_del:
#
# Remove a network backend.
#
# @id: the name of the network backend to remove
#
# Returns: Nothing on success
#          If @id is not a valid network backend, DeviceNotFound
#
# Since: 0.14.0
##
{ 'command': 'netdev_del', 'data': {'id': 'str'} }

##
# @NetdevNoneOptions
#
# Use it alone to have zero network devices.
#
# Since 1.2
##
{ 'type': 'NetdevNoneOptions',
  'data': { } }

##
# @NetLegacyNicOptions
#
# Create a new Network Interface Card.
#
# @netdev: #optional id of -netdev to connect to
#
# @macaddr: #optional MAC address
#
# @model: #optional device model (e1000, rtl8139, virtio etc.)
#
# @addr: #optional PCI device address
#
# @vectors: #optional number of MSI-x vectors, 0 to disable MSI-X
#
# Since 1.2
##
{ 'type': 'NetLegacyNicOptions',
  'data': {
    '*netdev':  'str',
    '*macaddr': 'str',
    '*model':   'str',
    '*addr':    'str',
    '*vectors': 'uint32' } }

##
# @String
#
# A fat type wrapping 'str', to be embedded in lists.
#
# Since 1.2
##
{ 'type': 'String',
  'data': {
    'str': 'str' } }

##
# @NetdevUserOptions
#
# Use the user mode network stack which requires no administrator privilege to
# run.
#
# @hostname: #optional client hostname reported by the builtin DHCP server
#
# @restrict: #optional isolate the guest from the host
#
# @ip: #optional legacy parameter, use net= instead
#
# @net: #optional IP address and optional netmask
#
# @host: #optional guest-visible address of the host
#
# @tftp: #optional root directory of the built-in TFTP server
#
# @bootfile: #optional BOOTP filename, for use with tftp=
#
# @dhcpstart: #optional the first of the 16 IPs the built-in DHCP server can
#             assign
#
# @dns: #optional guest-visible address of the virtual nameserver
#
# @dnssearch: #optional list of DNS suffixes to search, passed as DHCP option
#             to the guest
#
# @smb: #optional root directory of the built-in SMB server
#
# @smbserver: #optional IP address of the built-in SMB server
#
# @hostfwd: #optional redirect incoming TCP or UDP host connections to guest
#           endpoints
#
# @guestfwd: #optional forward guest TCP connections
#
# Since 1.2
##
{ 'type': 'NetdevUserOptions',
  'data': {
    '*hostname':  'str',
    '*restrict':  'bool',
    '*ip':        'str',
    '*net':       'str',
    '*host':      'str',
    '*tftp':      'str',
    '*bootfile':  'str',
    '*dhcpstart': 'str',
    '*dns':       'str',
    '*dnssearch': ['String'],
    '*smb':       'str',
    '*smbserver': 'str',
    '*hostfwd':   ['String'],
    '*guestfwd':  ['String'] } }

##
# @NetdevTapOptions
#
# Connect the host TAP network interface name to the VLAN.
#
# @ifname: #optional interface name
#
# @fd: #optional file descriptor of an already opened tap
#
# @fds: #optional multiple file descriptors of already opened multiqueue capable
# tap
#
# @script: #optional script to initialize the interface
#
# @downscript: #optional script to shut down the interface
#
# @helper: #optional command to execute to configure bridge
#
# @sndbuf: #optional send buffer limit. Understands [TGMKkb] suffixes.
#
# @vnet_hdr: #optional enable the IFF_VNET_HDR flag on the tap interface
#
# @vhost: #optional enable vhost-net network accelerator
#
# @vhostfd: #optional file descriptor of an already opened vhost net device
#
# @vhostfds: #optional file descriptors of multiple already opened vhost net
# devices
#
# @vhostforce: #optional vhost on for non-MSIX virtio guests
#
# @queues: #optional number of queues to be created for multiqueue capable tap
#
# Since 1.2
##
{ 'type': 'NetdevTapOptions',
  'data': {
    '*ifname':     'str',
    '*fd':         'str',
    '*fds':        'str',
    '*script':     'str',
    '*downscript': 'str',
    '*helper':     'str',
    '*sndbuf':     'size',
    '*vnet_hdr':   'bool',
    '*vhost':      'bool',
    '*vhostfd':    'str',
    '*vhostfds':   'str',
    '*vhostforce': 'bool',
    '*queues':     'uint32'} }

##
# @NetdevSocketOptions
#
# Connect the VLAN to a remote VLAN in another QEMU virtual machine using a TCP
# socket connection.
#
# @fd: #optional file descriptor of an already opened socket
#
# @listen: #optional port number, and optional hostname, to listen on
#
# @connect: #optional port number, and optional hostname, to connect to
#
# @mcast: #optional UDP multicast address and port number
#
# @localaddr: #optional source address and port for multicast and udp packets
#
# @udp: #optional UDP unicast address and port number
#
# Since 1.2
##
{ 'type': 'NetdevSocketOptions',
  'data': {
    '*fd':        'str',
    '*listen':    'str',
    '*connect':   'str',
    '*mcast':     'str',
    '*localaddr': 'str',
    '*udp':       'str' } }

##
# @NetdevVdeOptions
#
# Connect the VLAN to a vde switch running on the host.
#
# @sock: #optional socket path
#
# @port: #optional port number
#
# @group: #optional group owner of socket
#
# @mode: #optional permissions for socket
#
# Since 1.2
##
{ 'type': 'NetdevVdeOptions',
  'data': {
    '*sock':  'str',
    '*port':  'uint16',
    '*group': 'str',
    '*mode':  'uint16' } }

##
# @NetdevDumpOptions
#
# Dump VLAN network traffic to a file.
#
# @len: #optional per-packet size limit (64k default). Understands [TGMKkb]
# suffixes.
#
# @file: #optional dump file path (default is qemu-vlan0.pcap)
#
# Since 1.2
##
{ 'type': 'NetdevDumpOptions',
  'data': {
    '*len':  'size',
    '*file': 'str' } }

##
# @NetdevBridgeOptions
#
# Connect a host TAP network interface to a host bridge device.
#
# @br: #optional bridge name
#
# @helper: #optional command to execute to configure bridge
#
# Since 1.2
##
{ 'type': 'NetdevBridgeOptions',
  'data': {
    '*br':     'str',
    '*helper': 'str' } }

##
# @NetdevHubPortOptions
#
# Connect two or more net clients through a software hub.
#
# @hubid: hub identifier number
#
# Since 1.2
##
{ 'type': 'NetdevHubPortOptions',
  'data': {
    'hubid':     'int32' } }

##
# @NetClientOptions
#
# A discriminated record of network device traits.
#
# Since 1.2
##
{ 'union': 'NetClientOptions',
  'data': {
    'none':     'NetdevNoneOptions',
    'nic':      'NetLegacyNicOptions',
    'user':     'NetdevUserOptions',
    'tap':      'NetdevTapOptions',
    'socket':   'NetdevSocketOptions',
    'vde':      'NetdevVdeOptions',
    'dump':     'NetdevDumpOptions',
    'bridge':   'NetdevBridgeOptions',
    'hubport':  'NetdevHubPortOptions' } }

##
# @NetLegacy
#
# Captures the configuration of a network device; legacy.
#
# @vlan: #optional vlan number
#
# @id: #optional identifier for monitor commands
#
# @name: #optional identifier for monitor commands, ignored if @id is present
#
# @opts: device type specific properties (legacy)
#
# Since 1.2
##
{ 'type': 'NetLegacy',
  'data': {
    '*vlan': 'int32',
    '*id':   'str',
    '*name': 'str',
    'opts':  'NetClientOptions' } }

##
# @Netdev
#
# Captures the configuration of a network device.
#
# @id: identifier for monitor commands.
#
# @opts: device type specific properties
#
# Since 1.2
##
{ 'type': 'Netdev',
  'data': {
    'id':   'str',
    'opts': 'NetClientOptions' } }

##
# @InetSocketAddress
#
# Captures a socket address or address range in the Internet namespace.
#
# @host: host part of the address
#
# @port: port part of the address, or lowest port if @to is present
#
# @to: highest port to try
#
# @ipv4: whether to accept IPv4 addresses, default try both IPv4 and IPv6
#        #optional
#
# @ipv6: whether to accept IPv6 addresses, default try both IPv4 and IPv6
#        #optional
#
# Since 1.3
##
{ 'type': 'InetSocketAddress',
  'data': {
    'host': 'str',
    'port': 'str',
    '*to': 'uint16',
    '*ipv4': 'bool',
    '*ipv6': 'bool' } }

##
# @UnixSocketAddress
#
# Captures a socket address in the local ("Unix socket") namespace.
#
# @path: filesystem path to use
#
# Since 1.3
##
{ 'type': 'UnixSocketAddress',
  'data': {
    'path': 'str' } }

##
# @SocketAddress
#
# Captures the address of a socket, which could also be a named file descriptor
#
# Since 1.3
##
{ 'union': 'SocketAddress',
  'data': {
    'inet': 'InetSocketAddress',
    'unix': 'UnixSocketAddress',
    'fd': 'String' } }

##
# @getfd:
#
# Receive a file descriptor via SCM rights and assign it a name
#
# @fdname: file descriptor name
#
# Returns: Nothing on success
#
# Since: 0.14.0
#
# Notes: If @fdname already exists, the file descriptor assigned to
#        it will be closed and replaced by the received file
#        descriptor.
#        The 'closefd' command can be used to explicitly close the
#        file descriptor when it is no longer needed.
##
{ 'command': 'getfd', 'data': {'fdname': 'str'} }

##
# @closefd:
#
# Close a file descriptor previously passed via SCM rights
#
# @fdname: file descriptor name
#
# Returns: Nothing on success
#
# Since: 0.14.0
##
{ 'command': 'closefd', 'data': {'fdname': 'str'} }

##
# @MachineInfo:
#
# Information describing a machine.
#
# @name: the name of the machine
#
# @alias: #optional an alias for the machine name
#
# @default: #optional whether the machine is default
#
# @cpu-max: maximum number of CPUs supported by the machine type
#           (since 1.5.0)
#
# Since: 1.2.0
##
{ 'type': 'MachineInfo',
  'data': { 'name': 'str', '*alias': 'str',
            '*is-default': 'bool', 'cpu-max': 'int' } }

##
# @query-machines:
#
# Return a list of supported machines
#
# Returns: a list of MachineInfo
#
# Since: 1.2.0
##
{ 'command': 'query-machines', 'returns': ['MachineInfo'] }

##
# @CpuDefinitionInfo:
#
# Virtual CPU definition.
#
# @name: the name of the CPU definition
#
# Since: 1.2.0
##
{ 'type': 'CpuDefinitionInfo',
  'data': { 'name': 'str' } }

##
# @query-cpu-definitions:
#
# Return a list of supported virtual CPU definitions
#
# Returns: a list of CpuDefInfo
#
# Since: 1.2.0
##
{ 'command': 'query-cpu-definitions', 'returns': ['CpuDefinitionInfo'] }

# @AddfdInfo:
#
# Information about a file descriptor that was added to an fd set.
#
# @fdset-id: The ID of the fd set that @fd was added to.
#
# @fd: The file descriptor that was received via SCM rights and
#      added to the fd set.
#
# Since: 1.2.0
##
{ 'type': 'AddfdInfo', 'data': {'fdset-id': 'int', 'fd': 'int'} }

##
# @add-fd:
#
# Add a file descriptor, that was passed via SCM rights, to an fd set.
#
# @fdset-id: #optional The ID of the fd set to add the file descriptor to.
#
# @opaque: #optional A free-form string that can be used to describe the fd.
#
# Returns: @AddfdInfo on success
#          If file descriptor was not received, FdNotSupplied
#          If @fdset-id is a negative value, InvalidParameterValue
#
# Notes: The list of fd sets is shared by all monitor connections.
#
#        If @fdset-id is not specified, a new fd set will be created.
#
# Since: 1.2.0
##
{ 'command': 'add-fd', 'data': {'*fdset-id': 'int', '*opaque': 'str'},
  'returns': 'AddfdInfo' }

##
# @remove-fd:
#
# Remove a file descriptor from an fd set.
#
# @fdset-id: The ID of the fd set that the file descriptor belongs to.
#
# @fd: #optional The file descriptor that is to be removed.
#
# Returns: Nothing on success
#          If @fdset-id or @fd is not found, FdNotFound
#
# Since: 1.2.0
#
# Notes: The list of fd sets is shared by all monitor connections.
#
#        If @fd is not specified, all file descriptors in @fdset-id
#        will be removed.
##
{ 'command': 'remove-fd', 'data': {'fdset-id': 'int', '*fd': 'int'} }

##
# @FdsetFdInfo:
#
# Information about a file descriptor that belongs to an fd set.
#
# @fd: The file descriptor value.
#
# @opaque: #optional A free-form string that can be used to describe the fd.
#
# Since: 1.2.0
##
{ 'type': 'FdsetFdInfo',
  'data': {'fd': 'int', '*opaque': 'str'} }

##
# @FdsetInfo:
#
# Information about an fd set.
#
# @fdset-id: The ID of the fd set.
#
# @fds: A list of file descriptors that belong to this fd set.
#
# Since: 1.2.0
##
{ 'type': 'FdsetInfo',
  'data': {'fdset-id': 'int', 'fds': ['FdsetFdInfo']} }

##
# @query-fdsets:
#
# Return information describing all fd sets.
#
# Returns: A list of @FdsetInfo
#
# Since: 1.2.0
#
# Note: The list of fd sets is shared by all monitor connections.
#
##
{ 'command': 'query-fdsets', 'returns': ['FdsetInfo'] }

##
# @TargetInfo:
#
# Information describing the QEMU target.
#
# @arch: the target architecture (eg "x86_64", "i386", etc)
#
# Since: 1.2.0
##
{ 'type': 'TargetInfo',
  'data': { 'arch': 'str' } }

##
# @query-target:
#
# Return information about the target for this QEMU
#
# Returns: TargetInfo
#
# Since: 1.2.0
##
{ 'command': 'query-target', 'returns': 'TargetInfo' }

##
# @QKeyCode:
#
# An enumeration of key name.
#
# This is used by the send-key command.
#
# Since: 1.3.0
##
{ 'enum': 'QKeyCode',
  'data': [ 'shift', 'shift_r', 'alt', 'alt_r', 'altgr', 'altgr_r', 'ctrl',
            'ctrl_r', 'menu', 'esc', '1', '2', '3', '4', '5', '6', '7', '8',
            '9', '0', 'minus', 'equal', 'backspace', 'tab', 'q', 'w', 'e',
            'r', 't', 'y', 'u', 'i', 'o', 'p', 'bracket_left', 'bracket_right',
            'ret', 'a', 's', 'd', 'f', 'g', 'h', 'j', 'k', 'l', 'semicolon',
            'apostrophe', 'grave_accent', 'backslash', 'z', 'x', 'c', 'v', 'b',
            'n', 'm', 'comma', 'dot', 'slash', 'asterisk', 'spc', 'caps_lock',
            'f1', 'f2', 'f3', 'f4', 'f5', 'f6', 'f7', 'f8', 'f9', 'f10',
            'num_lock', 'scroll_lock', 'kp_divide', 'kp_multiply',
            'kp_subtract', 'kp_add', 'kp_enter', 'kp_decimal', 'sysrq', 'kp_0',
            'kp_1', 'kp_2', 'kp_3', 'kp_4', 'kp_5', 'kp_6', 'kp_7', 'kp_8',
            'kp_9', 'less', 'f11', 'f12', 'print', 'home', 'pgup', 'pgdn', 'end',
            'left', 'up', 'down', 'right', 'insert', 'delete', 'stop', 'again',
            'props', 'undo', 'front', 'copy', 'open', 'paste', 'find', 'cut',
             'lf', 'help', 'meta_l', 'meta_r', 'compose' ] }

##
# @KeyValue
#
# Represents a keyboard key.
#
# Since: 1.3.0
##
{ 'union': 'KeyValue',
  'data': {
    'number': 'int',
    'qcode': 'QKeyCode' } }

##
# @send-key:
#
# Send keys to guest.
#
# @keys: An array of @KeyValue elements. All @KeyValues in this array are
#        simultaneously sent to the guest. A @KeyValue.number value is sent
#        directly to the guest, while @KeyValue.qcode must be a valid
#        @QKeyCode value
#
# @hold-time: #optional time to delay key up events, milliseconds. Defaults
#             to 100
#
# Returns: Nothing on success
#          If key is unknown or redundant, InvalidParameter
#
# Since: 1.3.0
#
##
{ 'command': 'send-key',
  'data': { 'keys': ['KeyValue'], '*hold-time': 'int' } }

##
# @screendump:
#
# Write a PPM of the VGA screen to a file.
#
# @filename: the path of a new PPM file to store the image
#
# Returns: Nothing on success
#
# Since: 0.14.0
##
{ 'command': 'screendump', 'data': {'filename': 'str'} }

##
# @nbd-server-start:
#
# Start an NBD server listening on the given host and port.  Block
# devices can then be exported using @nbd-server-add.  The NBD
# server will present them as named exports; for example, another
# QEMU instance could refer to them as "nbd:HOST:PORT:exportname=NAME".
#
# @addr: Address on which to listen.
#
# Returns: error if the server is already running.
#
# Since: 1.3.0
##
{ 'command': 'nbd-server-start',
  'data': { 'addr': 'SocketAddress' } }

##
# @nbd-server-add:
#
# Export a device to QEMU's embedded NBD server.
#
# @device: Block device to be exported
#
# @writable: Whether clients should be able to write to the device via the
#     NBD connection (default false). #optional
#
# Returns: error if the device is already marked for export.
#
# Since: 1.3.0
##
{ 'command': 'nbd-server-add', 'data': {'device': 'str', '*writable': 'bool'} }

##
# @nbd-server-stop:
#
# Stop QEMU's embedded NBD server, and unregister all devices previously
# added via @nbd-server-add.
#
# Since: 1.3.0
##
{ 'command': 'nbd-server-stop' }

##
# @ChardevFile:
#
# Configuration info for file chardevs.
#
# @in:  #optional The name of the input file
# @out: The name of the output file
#
# Since: 1.4
##
{ 'type': 'ChardevFile', 'data': { '*in' : 'str',
                                   'out' : 'str' } }

##
# @ChardevHostdev:
#
# Configuration info for device and pipe chardevs.
#
# @device: The name of the special file for the device,
#          i.e. /dev/ttyS0 on Unix or COM1: on Windows
# @type: What kind of device this is.
#
# Since: 1.4
##
{ 'type': 'ChardevHostdev', 'data': { 'device' : 'str' } }

##
# @ChardevSocket:
#
# Configuration info for (stream) socket chardevs.
#
# @addr: socket address to listen on (server=true)
#        or connect to (server=false)
# @server: #optional create server socket (default: true)
# @wait: #optional wait for connect (not used for server
#        sockets, default: false)
# @nodelay: #optional set TCP_NODELAY socket option (default: false)
# @telnet: #optional enable telnet protocol (default: false)
#
# Since: 1.4
##
{ 'type': 'ChardevSocket', 'data': { 'addr'     : 'SocketAddress',
                                     '*server'  : 'bool',
                                     '*wait'    : 'bool',
                                     '*nodelay' : 'bool',
                                     '*telnet'  : 'bool' } }

##
# @ChardevUdp:
#
# Configuration info for datagram socket chardevs.
#
# @remote: remote address
# @local: #optional local address
#
# Since: 1.5
##
{ 'type': 'ChardevUdp', 'data': { 'remote' : 'SocketAddress',
                                  '*local' : 'SocketAddress' } }

##
# @ChardevMux:
#
# Configuration info for mux chardevs.
#
# @chardev: name of the base chardev.
#
# Since: 1.5
##
{ 'type': 'ChardevMux', 'data': { 'chardev' : 'str' } }

##
# @ChardevStdio:
#
# Configuration info for stdio chardevs.
#
# @signal: #optional Allow signals (such as SIGINT triggered by ^C)
#          be delivered to qemu.  Default: true in -nographic mode,
#          false otherwise.
#
# Since: 1.5
##
{ 'type': 'ChardevStdio', 'data': { '*signal' : 'bool' } }

##
# @ChardevSpiceChannel:
#
# Configuration info for spice vm channel chardevs.
#
# @type: kind of channel (for example vdagent).
#
# Since: 1.5
##
{ 'type': 'ChardevSpiceChannel', 'data': { 'type'  : 'str' } }

##
# @ChardevSpicePort:
#
# Configuration info for spice port chardevs.
#
# @fqdn: name of the channel (see docs/spice-port-fqdn.txt)
#
# Since: 1.5
##
{ 'type': 'ChardevSpicePort', 'data': { 'fqdn'  : 'str' } }

##
# @ChardevVC:
#
# Configuration info for virtual console chardevs.
#
# @width:  console width,  in pixels
# @height: console height, in pixels
# @cols:   console width,  in chars
# @rows:   console height, in chars
#
# Since: 1.5
##
{ 'type': 'ChardevVC', 'data': { '*width'  : 'int',
                                 '*height' : 'int',
                                 '*cols'   : 'int',
                                 '*rows'   : 'int' } }

##
# @ChardevMemory:
#
# Configuration info for memory chardevs
#
# @size: #optional Ringbuffer size, must be power of two, default is 65536
#
# Since: 1.5
##
{ 'type': 'ChardevMemory', 'data': { '*size'  : 'int' } }

##
# @ChardevBackend:
#
# Configuration info for the new chardev backend.
#
# Since: 1.4
##
{ 'type': 'ChardevDummy', 'data': { } }

{ 'union': 'ChardevBackend', 'data': { 'file'   : 'ChardevFile',
                                       'serial' : 'ChardevHostdev',
                                       'parallel': 'ChardevHostdev',
                                       'pipe'   : 'ChardevHostdev',
                                       'socket' : 'ChardevSocket',
                                       'udp'    : 'ChardevUdp',
                                       'pty'    : 'ChardevDummy',
                                       'null'   : 'ChardevDummy',
                                       'mux'    : 'ChardevMux',
                                       'msmouse': 'ChardevDummy',
                                       'braille': 'ChardevDummy',
                                       'stdio'  : 'ChardevStdio',
                                       'console': 'ChardevDummy',
                                       'spicevmc' : 'ChardevSpiceChannel',
                                       'spiceport' : 'ChardevSpicePort',
                                       'vc'     : 'ChardevVC',
                                       'memory' : 'ChardevMemory' } }

##
# @ChardevReturn:
#
# Return info about the chardev backend just created.
#
# @pty: #optional name of the slave pseudoterminal device, present if
#       and only if a chardev of type 'pty' was created
#
# Since: 1.4
##
{ 'type' : 'ChardevReturn', 'data': { '*pty' : 'str' } }

##
# @chardev-add:
#
# Add a character device backend
#
# @id: the chardev's ID, must be unique
# @backend: backend type and parameters
#
# Returns: ChardevReturn.
#
# Since: 1.4
##
{ 'command': 'chardev-add', 'data': {'id'      : 'str',
                                     'backend' : 'ChardevBackend' },
  'returns': 'ChardevReturn' }

##
# @chardev-remove:
#
# Remove a character device backend
#
# @id: the chardev's ID, must exist and not be in use
#
# Returns: Nothing on success
#
# Since: 1.4
##
{ 'command': 'chardev-remove', 'data': {'id': 'str'} }

##
# @TpmModel:
#
# An enumeration of TPM models
#
# @tpm-tis: TPM TIS model
#
# Since: 1.5
##
{ 'enum': 'TpmModel', 'data': [ 'tpm-tis' ] }

##
# @query-tpm-models:
#
# Return a list of supported TPM models
#
# Returns: a list of TpmModel
#
# Since: 1.5
##
{ 'command': 'query-tpm-models', 'returns': ['TpmModel'] }

##
# @TpmType:
#
# An enumeration of TPM types
#
# @passthrough: TPM passthrough type
#
# Since: 1.5
##
{ 'enum': 'TpmType', 'data': [ 'passthrough' ] }

##
# @query-tpm-types:
#
# Return a list of supported TPM types
#
# Returns: a list of TpmType
#
# Since: 1.5
##
{ 'command': 'query-tpm-types', 'returns': ['TpmType'] }

##
# @TPMPassthroughOptions:
#
# Information about the TPM passthrough type
#
# @path: #optional string describing the path used for accessing the TPM device
#
# @cancel-path: #optional string showing the TPM's sysfs cancel file
#               for cancellation of TPM commands while they are executing
#
# Since: 1.5
##
{ 'type': 'TPMPassthroughOptions', 'data': { '*path' : 'str',
                                             '*cancel-path' : 'str'} }

##
# @TpmTypeOptions:
#
# A union referencing different TPM backend types' configuration options
#
# @passthrough: The configuration options for the TPM passthrough type
#
# Since: 1.5
##
{ 'union': 'TpmTypeOptions',
   'data': { 'passthrough' : 'TPMPassthroughOptions' } }

##
# @TpmInfo:
#
# Information about the TPM
#
# @id: The Id of the TPM
#
# @model: The TPM frontend model
#
# @options: The TPM (backend) type configuration options
#
# Since: 1.5
##
{ 'type': 'TPMInfo',
  'data': {'id': 'str',
           'model': 'TpmModel',
           'options': 'TpmTypeOptions' } }

##
# @query-tpm:
#
# Return information about the TPM device
#
# Returns: @TPMInfo on success
#
# Since: 1.5
##
{ 'command': 'query-tpm', 'returns': ['TPMInfo'] }

##
# @AcpiTableOptions
#
# Specify an ACPI table on the command line to load.
#
# At most one of @file and @data can be specified. The list of files specified
# by any one of them is loaded and concatenated in order. If both are omitted,
# @data is implied.
#
# Other fields / optargs can be used to override fields of the generic ACPI
# table header; refer to the ACPI specification 5.0, section 5.2.6 System
# Description Table Header. If a header field is not overridden, then the
# corresponding value from the concatenated blob is used (in case of @file), or
# it is filled in with a hard-coded value (in case of @data).
#
# String fields are copied into the matching ACPI member from lowest address
# upwards, and silently truncated / NUL-padded to length.
#
# @sig: #optional table signature / identifier (4 bytes)
#
# @rev: #optional table revision number (dependent on signature, 1 byte)
#
# @oem_id: #optional OEM identifier (6 bytes)
#
# @oem_table_id: #optional OEM table identifier (8 bytes)
#
# @oem_rev: #optional OEM-supplied revision number (4 bytes)
#
# @asl_compiler_id: #optional identifier of the utility that created the table
#                   (4 bytes)
#
# @asl_compiler_rev: #optional revision number of the utility that created the
#                    table (4 bytes)
#
# @file: #optional colon (:) separated list of pathnames to load and
#        concatenate as table data. The resultant binary blob is expected to
#        have an ACPI table header. At least one file is required. This field
#        excludes @data.
#
# @data: #optional colon (:) separated list of pathnames to load and
#        concatenate as table data. The resultant binary blob must not have an
#        ACPI table header. At least one file is required. This field excludes
#        @file.
#
# Since 1.5
##
{ 'type': 'AcpiTableOptions',
  'data': {
    '*sig':               'str',
    '*rev':               'uint8',
    '*oem_id':            'str',
    '*oem_table_id':      'str',
    '*oem_rev':           'uint32',
    '*asl_compiler_id':   'str',
    '*asl_compiler_rev':  'uint32',
    '*file':              'str',
    '*data':              'str' }}

##
# @CommandLineParameterType:
#
# Possible types for an option parameter.
#
# @string: accepts a character string
#
# @boolean: accepts "on" or "off"
#
# @number: accepts a number
#
# @size: accepts a number followed by an optional suffix (K)ilo,
#        (M)ega, (G)iga, (T)era
#
# Since 1.5
##
{ 'enum': 'CommandLineParameterType',
  'data': ['string', 'boolean', 'number', 'size'] }

##
# @CommandLineParameterInfo:
#
# Details about a single parameter of a command line option.
#
# @name: parameter name
#
# @type: parameter @CommandLineParameterType
#
# @help: #optional human readable text string, not suitable for parsing.
#
# Since 1.5
##
{ 'type': 'CommandLineParameterInfo',
  'data': { 'name': 'str',
            'type': 'CommandLineParameterType',
            '*help': 'str' } }

##
# @CommandLineOptionInfo:
#
# Details about a command line option, including its list of parameter details
#
# @option: option name
#
# @parameters: an array of @CommandLineParameterInfo
#
# Since 1.5
##
{ 'type': 'CommandLineOptionInfo',
  'data': { 'option': 'str', 'parameters': ['CommandLineParameterInfo'] } }

##
# @query-command-line-options:
#
# Query command line option schema.
#
# @option: #optional option name
#
# Returns: list of @CommandLineOptionInfo for all options (or for the given
#          @option).  Returns an error if the given @option doesn't exist.
#
# Since 1.5
##
{'command': 'query-command-line-options', 'data': { '*option': 'str' },
 'returns': ['CommandLineOptionInfo'] }

##
# @X86CPURegister32
#
# A X86 32-bit register
#
# Since: 1.5
##
{ 'enum': 'X86CPURegister32',
  'data': [ 'EAX', 'EBX', 'ECX', 'EDX', 'ESP', 'EBP', 'ESI', 'EDI' ] }

##
# @X86CPUFeatureWordInfo
#
# Information about a X86 CPU feature word
#
# @cpuid-input-eax: Input EAX value for CPUID instruction for that feature word
#
# @cpuid-input-ecx: #optional Input ECX value for CPUID instruction for that
#                   feature word
#
# @cpuid-register: Output register containing the feature bits
#
# @features: value of output register, containing the feature bits
#
# Since: 1.5
##
{ 'type': 'X86CPUFeatureWordInfo',
  'data': { 'cpuid-input-eax': 'int',
            '*cpuid-input-ecx': 'int',
            'cpuid-register': 'X86CPURegister32',
            'features': 'int' } }<|MERGE_RESOLUTION|>--- conflicted
+++ resolved
@@ -643,7 +643,11 @@
 #          This feature allows us to minimize migration traffic for certain work
 #          loads, by sending compressed difference of the pages
 #
-<<<<<<< HEAD
+# @x-rdma-pin-all: Controls whether or not the entire VM memory footprint is
+#          mlock()'d on demand or all at once. Refer to docs/rdma.txt for usage.
+#          Disabled by default. Experimental: may (or may not) be renamed after
+#          further testing is complete. (since 1.6)
+#
 # @mc: The migration will never end, and the VM will instead be continuously
 #          micro-checkpointed. Use the command migrate-set-mc-delay to 
 #          control the frequency at which the checkpoints occur. 
@@ -653,21 +657,15 @@
 #          by using multiple processors on the host machine.
 #          This capability has no effect without also enabling @mc.
 #          Disabled by default. (Since 1.6)
-=======
-# @x-rdma-pin-all: Controls whether or not the entire VM memory footprint is
-#          mlock()'d on demand or all at once. Refer to docs/rdma.txt for usage.
-#          Disabled by default. Experimental: may (or may not) be renamed after
-#          further testing is complete. (since 1.6)
->>>>>>> 36125631
 #
 # Since: 1.2
 ##
 { 'enum': 'MigrationCapability',
-<<<<<<< HEAD
-  'data': ['xbzrle', 'mc', 'bitworkers'] }
-=======
-  'data': ['xbzrle', 'x-rdma-pin-all'] }
->>>>>>> 36125631
+  'data': ['xbzrle', 
+           'x-rdma-pin-all', 
+           'mc', 
+           'bitworkers',
+          ] }
 
 ##
 # @MigrationCapabilityStatus
