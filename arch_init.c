/*
 * QEMU System Emulator
 *
 * Copyright (c) 2003-2008 Fabrice Bellard
 *
 * Permission is hereby granted, free of charge, to any person obtaining a copy
 * of this software and associated documentation files (the "Software"), to deal
 * in the Software without restriction, including without limitation the rights
 * to use, copy, modify, merge, publish, distribute, sublicense, and/or sell
 * copies of the Software, and to permit persons to whom the Software is
 * furnished to do so, subject to the following conditions:
 *
 * The above copyright notice and this permission notice shall be included in
 * all copies or substantial portions of the Software.
 *
 * THE SOFTWARE IS PROVIDED "AS IS", WITHOUT WARRANTY OF ANY KIND, EXPRESS OR
 * IMPLIED, INCLUDING BUT NOT LIMITED TO THE WARRANTIES OF MERCHANTABILITY,
 * FITNESS FOR A PARTICULAR PURPOSE AND NONINFRINGEMENT. IN NO EVENT SHALL
 * THE AUTHORS OR COPYRIGHT HOLDERS BE LIABLE FOR ANY CLAIM, DAMAGES OR OTHER
 * LIABILITY, WHETHER IN AN ACTION OF CONTRACT, TORT OR OTHERWISE, ARISING FROM,
 * OUT OF OR IN CONNECTION WITH THE SOFTWARE OR THE USE OR OTHER DEALINGS IN
 * THE SOFTWARE.
 */
#include <stdint.h>
#include <stdarg.h>
#include <stdlib.h>
#ifndef _WIN32
#include <sys/types.h>
#include <sys/mman.h>
#endif
#include "config.h"
#include "monitor/monitor.h"
#include "sysemu/sysemu.h"
#include "qemu/bitops.h"
#include "qemu/bitmap.h"
#include "sysemu/arch_init.h"
#include "audio/audio.h"
#include "hw/i386/pc.h"
#include "hw/pci/pci.h"
#include "hw/audio/audio.h"
#include "sysemu/kvm.h"
#include "migration/migration.h"
#include "hw/i386/smbios.h"
#include "exec/address-spaces.h"
#include "hw/audio/pcspk.h"
#include "migration/page_cache.h"
#include "qemu/config-file.h"
#include "qmp-commands.h"
#include "trace.h"
#include "exec/cpu-all.h"
#include "exec/ram_addr.h"
#include "hw/acpi/acpi.h"
#include "qemu/host-utils.h"

#ifdef DEBUG_ARCH_INIT
#define DPRINTF(fmt, ...) \
    do { fprintf(stdout, "arch_init: " fmt, ## __VA_ARGS__); } while (0)
#else
#define DPRINTF(fmt, ...) \
    do { } while (0)
#endif

#ifdef TARGET_SPARC
int graphic_width = 1024;
int graphic_height = 768;
int graphic_depth = 8;
#else
int graphic_width = 800;
int graphic_height = 600;
int graphic_depth = 32;
#endif


#if defined(TARGET_ALPHA)
#define QEMU_ARCH QEMU_ARCH_ALPHA
#elif defined(TARGET_ARM)
#define QEMU_ARCH QEMU_ARCH_ARM
#elif defined(TARGET_CRIS)
#define QEMU_ARCH QEMU_ARCH_CRIS
#elif defined(TARGET_I386)
#define QEMU_ARCH QEMU_ARCH_I386
#elif defined(TARGET_M68K)
#define QEMU_ARCH QEMU_ARCH_M68K
#elif defined(TARGET_LM32)
#define QEMU_ARCH QEMU_ARCH_LM32
#elif defined(TARGET_MICROBLAZE)
#define QEMU_ARCH QEMU_ARCH_MICROBLAZE
#elif defined(TARGET_MIPS)
#define QEMU_ARCH QEMU_ARCH_MIPS
#elif defined(TARGET_MOXIE)
#define QEMU_ARCH QEMU_ARCH_MOXIE
#elif defined(TARGET_OPENRISC)
#define QEMU_ARCH QEMU_ARCH_OPENRISC
#elif defined(TARGET_PPC)
#define QEMU_ARCH QEMU_ARCH_PPC
#elif defined(TARGET_S390X)
#define QEMU_ARCH QEMU_ARCH_S390X
#elif defined(TARGET_SH4)
#define QEMU_ARCH QEMU_ARCH_SH4
#elif defined(TARGET_SPARC)
#define QEMU_ARCH QEMU_ARCH_SPARC
#elif defined(TARGET_XTENSA)
#define QEMU_ARCH QEMU_ARCH_XTENSA
#elif defined(TARGET_UNICORE32)
#define QEMU_ARCH QEMU_ARCH_UNICORE32
#endif

const uint32_t arch_type = QEMU_ARCH;
static bool mig_throttle_on;
static int dirty_rate_high_cnt;
static void check_guest_throttling(void);

/***********************************************************/
/* ram save/restore */

#define RAM_SAVE_FLAG_FULL     0x01 /* Obsolete, not used anymore */
#define RAM_SAVE_FLAG_COMPRESS 0x02
#define RAM_SAVE_FLAG_MEM_SIZE 0x04
#define RAM_SAVE_FLAG_PAGE     0x08
#define RAM_SAVE_FLAG_EOS      0x10
#define RAM_SAVE_FLAG_CONTINUE 0x20
#define RAM_SAVE_FLAG_XBZRLE   0x40
/* 0x80 is reserved in migration.h start with 0x100 next */

static struct defconfig_file {
    const char *filename;
    /* Indicates it is an user config file (disabled by -no-user-config) */
    bool userconfig;
} default_config_files[] = {
    { CONFIG_QEMU_CONFDIR "/qemu.conf",                   true },
    { CONFIG_QEMU_CONFDIR "/target-" TARGET_NAME ".conf", true },
    { NULL }, /* end of list */
};

static const uint8_t ZERO_TARGET_PAGE[TARGET_PAGE_SIZE];

int qemu_read_default_config_files(bool userconfig)
{
    int ret;
    struct defconfig_file *f;

    for (f = default_config_files; f->filename; f++) {
        if (!userconfig && f->userconfig) {
            continue;
        }
        ret = qemu_read_config_file(f->filename);
        if (ret < 0 && ret != -ENOENT) {
            return ret;
        }
    }

    return 0;
}

static inline bool is_zero_range(uint8_t *p, uint64_t size)
{
    return buffer_find_nonzero_offset(p, size) == size;
}

/* struct contains XBZRLE cache and a static page
   used by the compression */
static struct {
    /* buffer used for XBZRLE encoding */
    uint8_t *encoded_buf;
    /* buffer for storing page content */
    uint8_t *current_buf;
    /* Cache for XBZRLE, Protected by lock. */
    PageCache *cache;
    QemuMutex lock;
} XBZRLE = {
    .encoded_buf = NULL,
    .current_buf = NULL,
    .cache = NULL,
};
/* buffer used for XBZRLE decoding */
static uint8_t *xbzrle_decoded_buf;

static void XBZRLE_cache_lock(void)
{
    if (migrate_use_xbzrle())
        qemu_mutex_lock(&XBZRLE.lock);
}

static void XBZRLE_cache_unlock(void)
{
    if (migrate_use_xbzrle())
        qemu_mutex_unlock(&XBZRLE.lock);
}

int64_t xbzrle_cache_resize(int64_t new_size)
{
    PageCache *new_cache, *cache_to_free;

    if (new_size < TARGET_PAGE_SIZE) {
        return -1;
    }

    /* no need to lock, the current thread holds qemu big lock */
    if (XBZRLE.cache != NULL) {
        /* check XBZRLE.cache again later */
        if (pow2floor(new_size) == migrate_xbzrle_cache_size()) {
            return pow2floor(new_size);
        }
        new_cache = cache_init(new_size / TARGET_PAGE_SIZE,
                                        TARGET_PAGE_SIZE);
        if (!new_cache) {
            DPRINTF("Error creating cache\n");
            return -1;
        }

        XBZRLE_cache_lock();
        /* the XBZRLE.cache may have be destroyed, check it again */
        if (XBZRLE.cache != NULL) {
            cache_to_free = XBZRLE.cache;
            XBZRLE.cache = new_cache;
        } else {
            cache_to_free = new_cache;
        }
        XBZRLE_cache_unlock();

        cache_fini(cache_to_free);
    }

    return pow2floor(new_size);
}

/* accounting for migration statistics */
typedef struct AccountingInfo {
    uint64_t dup_pages;
    uint64_t skipped_pages;
    uint64_t norm_pages;
    uint64_t iterations;
    uint64_t log_dirty_time;
    uint64_t migration_bitmap_time;
    uint64_t xbzrle_bytes;
    uint64_t xbzrle_pages;
    uint64_t xbzrle_cache_miss;
    uint64_t xbzrle_overflows;
} AccountingInfo;

static AccountingInfo acct_info;

void acct_clear(void)
{
    memset(&acct_info, 0, sizeof(acct_info));
}

uint64_t dup_mig_bytes_transferred(void)
{
    return acct_info.dup_pages * TARGET_PAGE_SIZE;
}

uint64_t dup_mig_pages_transferred(void)
{
    return acct_info.dup_pages;
}

uint64_t skipped_mig_bytes_transferred(void)
{
    return acct_info.skipped_pages * TARGET_PAGE_SIZE;
}

uint64_t skipped_mig_pages_transferred(void)
{
    return acct_info.skipped_pages;
}

uint64_t norm_mig_bytes_transferred(void)
{
    return acct_info.norm_pages * TARGET_PAGE_SIZE;
}

uint64_t norm_mig_pages_transferred(void)
{
    return acct_info.norm_pages;
}

uint64_t norm_mig_log_dirty_time(void)
{
    return acct_info.log_dirty_time;
}

uint64_t norm_mig_bitmap_time(void)
{
    return acct_info.migration_bitmap_time;
}

uint64_t xbzrle_mig_bytes_transferred(void)
{
    return acct_info.xbzrle_bytes;
}

uint64_t xbzrle_mig_pages_transferred(void)
{
    return acct_info.xbzrle_pages;
}

uint64_t xbzrle_mig_pages_cache_miss(void)
{
    return acct_info.xbzrle_cache_miss;
}

uint64_t xbzrle_mig_pages_overflow(void)
{
    return acct_info.xbzrle_overflows;
}

static size_t save_block_hdr(QEMUFile *f, RAMBlock *block, ram_addr_t offset,
                             int cont, int flag)
{
    size_t size;

    qemu_put_be64(f, offset | cont | flag);
    size = 8;

    if (!cont) {
        qemu_put_byte(f, strlen(block->idstr));
        qemu_put_buffer(f, (uint8_t *)block->idstr,
                        strlen(block->idstr));
        size += 1 + strlen(block->idstr);
    }
    return size;
}

/* This is the last block that we have visited serching for dirty pages
 */
static RAMBlock *last_seen_block;
/* This is the last block from where we have sent data */
static RAMBlock *last_sent_block;
static ram_addr_t last_offset;
static unsigned long *migration_bitmap;
static uint64_t migration_dirty_pages;
static uint32_t last_version;
static bool ram_bulk_stage;

/* Update the xbzrle cache to reflect a page that's been sent as all 0.
 * The important thing is that a stale (not-yet-0'd) page be replaced
 * by the new data.
 * As a bonus, if the page wasn't in the cache it gets added so that
 * when a small write is made into the 0'd page it gets XBZRLE sent
 */
static void xbzrle_cache_zero_page(ram_addr_t current_addr)
{
    if (ram_bulk_stage || !migrate_use_xbzrle()) {
        return;
    }

    /* We don't care if this fails to allocate a new cache page
     * as long as it updated an old one */
    cache_insert(XBZRLE.cache, current_addr, ZERO_TARGET_PAGE);
}

#define ENCODING_FLAG_XBZRLE 0x1

static int save_xbzrle_page(QEMUFile *f, uint8_t *current_data,
                            ram_addr_t current_addr, RAMBlock *block,
                            ram_addr_t offset, int cont, bool last_stage)
{
    int encoded_len = 0, bytes_sent = -1;
    uint8_t *prev_cached_page;

    if (!cache_is_cached(XBZRLE.cache, current_addr)) {
        if (!last_stage) {
            if (cache_insert(XBZRLE.cache, current_addr, current_data) == -1) {
                return -1;
            }
        }
        acct_info.xbzrle_cache_miss++;
        return -1;
    }

    prev_cached_page = get_cached_data(XBZRLE.cache, current_addr);

    /* save current buffer into memory */
    memcpy(XBZRLE.current_buf, current_data, TARGET_PAGE_SIZE);

    /* XBZRLE encoding (if there is no overflow) */
    encoded_len = xbzrle_encode_buffer(prev_cached_page, XBZRLE.current_buf,
                                       TARGET_PAGE_SIZE, XBZRLE.encoded_buf,
                                       TARGET_PAGE_SIZE);
    if (encoded_len == 0) {
        DPRINTF("Skipping unmodified page\n");
        return 0;
    } else if (encoded_len == -1) {
        DPRINTF("Overflow\n");
        acct_info.xbzrle_overflows++;
        /* update data in the cache */
        memcpy(prev_cached_page, current_data, TARGET_PAGE_SIZE);
        return -1;
    }

    /* we need to update the data in the cache, in order to get the same data */
    if (!last_stage) {
        memcpy(prev_cached_page, XBZRLE.current_buf, TARGET_PAGE_SIZE);
    }

    /* Send XBZRLE based compressed page */
    bytes_sent = save_block_hdr(f, block, offset, cont, RAM_SAVE_FLAG_XBZRLE);
    qemu_put_byte(f, ENCODING_FLAG_XBZRLE);
    qemu_put_be16(f, encoded_len);
    qemu_put_buffer(f, XBZRLE.encoded_buf, encoded_len);
    bytes_sent += encoded_len + 1 + 2;
    acct_info.xbzrle_pages++;
    acct_info.xbzrle_bytes += bytes_sent;

    return bytes_sent;
}

static inline
ram_addr_t migration_bitmap_find_and_reset_dirty(MemoryRegion *mr,
                                                 ram_addr_t start)
{
    unsigned long base = mr->ram_addr >> TARGET_PAGE_BITS;
    unsigned long nr = base + (start >> TARGET_PAGE_BITS);
    uint64_t mr_size = TARGET_PAGE_ALIGN(memory_region_size(mr));
    unsigned long size = base + (mr_size >> TARGET_PAGE_BITS);

    unsigned long next;

    if (ram_bulk_stage && nr > base) {
        next = nr + 1;
    } else {
        next = find_next_bit(migration_bitmap, size, nr);
    }

    if (next < size) {
        clear_bit(next, migration_bitmap);
        migration_dirty_pages--;
    }
    return (next - base) << TARGET_PAGE_BITS;
}

static inline bool migration_bitmap_set_dirty(ram_addr_t addr)
{
    bool ret;
    int nr = addr >> TARGET_PAGE_BITS;

    ret = test_and_set_bit(nr, migration_bitmap);

    if (!ret) {
        migration_dirty_pages++;
    }
    return ret;
}

static void migration_bitmap_sync_range(ram_addr_t start, ram_addr_t length)
{
    ram_addr_t addr;
    unsigned long page = BIT_WORD(start >> TARGET_PAGE_BITS);

    /* start address is aligned at the start of a word? */
    if (((page * BITS_PER_LONG) << TARGET_PAGE_BITS) == start) {
        int k;
        int nr = BITS_TO_LONGS(length >> TARGET_PAGE_BITS);
        unsigned long *src = ram_list.dirty_memory[DIRTY_MEMORY_MIGRATION];

        for (k = page; k < page + nr; k++) {
            if (src[k]) {
                unsigned long new_dirty;
                new_dirty = ~migration_bitmap[k];
                migration_bitmap[k] |= src[k];
                new_dirty &= src[k];
                migration_dirty_pages += ctpopl(new_dirty);
                src[k] = 0;
            }
        }
    } else {
        for (addr = 0; addr < length; addr += TARGET_PAGE_SIZE) {
            if (cpu_physical_memory_get_dirty(start + addr,
                                              TARGET_PAGE_SIZE,
                                              DIRTY_MEMORY_MIGRATION)) {
                cpu_physical_memory_reset_dirty(start + addr,
                                                TARGET_PAGE_SIZE,
                                                DIRTY_MEMORY_MIGRATION);
                migration_bitmap_set_dirty(start + addr);
            }
        }
    }
}


/* Needs iothread lock! */

static void migration_bitmap_sync(void)
{
    RAMBlock *block;
    uint64_t num_dirty_pages_init = migration_dirty_pages;
    MigrationState *s = migrate_get_current();
    static int64_t start_time;
    static int64_t bytes_xfer_prev;
    static int64_t num_dirty_pages_period;
    int64_t end_time;
    int64_t bytes_xfer_now;
    int64_t begin_time;
    int64_t dirty_time;

    if (!bytes_xfer_prev) {
        bytes_xfer_prev = ram_bytes_transferred();
    }

    begin_time = qemu_clock_get_ms(QEMU_CLOCK_REALTIME);
    if (!start_time) {
        start_time = qemu_clock_get_ms(QEMU_CLOCK_REALTIME);
    }
    trace_migration_bitmap_sync_start();
    address_space_sync_dirty_bitmap(&address_space_memory);

    dirty_time = qemu_clock_get_ms(QEMU_CLOCK_REALTIME);

    QTAILQ_FOREACH(block, &ram_list.blocks, next) {
        migration_bitmap_sync_range(block->mr->ram_addr, block->length);
    }

    trace_migration_bitmap_sync_end(migration_dirty_pages
                                    - num_dirty_pages_init);
    num_dirty_pages_period += migration_dirty_pages - num_dirty_pages_init;
    end_time = qemu_clock_get_ms(QEMU_CLOCK_REALTIME);

    acct_info.log_dirty_time += dirty_time - begin_time;
    acct_info.migration_bitmap_time += end_time - dirty_time;

    /* more than 1 second = 1000 milliseconds */
    if (end_time > start_time + 1000) {
        if (migrate_auto_converge()) {
            /* The following detection logic can be refined later. For now:
               Check to see if the dirtied bytes is 50% more than the approx.
               amount of bytes that just got transferred since the last time we
               were in this routine. If that happens >N times (for now N==4)
               we turn on the throttle down logic */
            bytes_xfer_now = ram_bytes_transferred();
            if (s->dirty_pages_rate &&
               (num_dirty_pages_period * TARGET_PAGE_SIZE >
                   (bytes_xfer_now - bytes_xfer_prev)/2) &&
               (dirty_rate_high_cnt++ > 4)) {
                    trace_migration_throttle();
                    mig_throttle_on = true;
                    dirty_rate_high_cnt = 0;
             }
             bytes_xfer_prev = bytes_xfer_now;
        } else {
             mig_throttle_on = false;
        }
        s->dirty_pages_rate = num_dirty_pages_period * 1000
            / (end_time - start_time);
        s->dirty_bytes_rate = s->dirty_pages_rate * TARGET_PAGE_SIZE;
        start_time = end_time;
        num_dirty_pages_period = 0;
    }
}

/*
 * ram_save_block: Writes a page of memory to the stream f
 *
 * Returns:  The number of bytes written.
 *           0 means no dirty pages
 */

static int ram_save_block(QEMUFile *f, bool last_stage)
{
    RAMBlock *block = last_seen_block;
    ram_addr_t offset = last_offset;
    bool complete_round = false;
    int bytes_sent = 0;
    MemoryRegion *mr;
    ram_addr_t current_addr;

    if (!block)
        block = QTAILQ_FIRST(&ram_list.blocks);

    if (!last_seen_block) {
        last_seen_block = block;
    }

    while (true) {
        mr = block->mr;
        offset = migration_bitmap_find_and_reset_dirty(mr, offset);
        if (complete_round && block == last_seen_block &&
            offset >= last_offset) {
            break;
        }
        if (offset >= block->length) {
            offset = 0;
            block = QTAILQ_NEXT(block, next);
            if (!block) {
                block = QTAILQ_FIRST(&ram_list.blocks);
                complete_round = true;
                ram_bulk_stage = false;
            }
        } else {
            int ret;
            uint8_t *p;
            bool send_async = true;
            int cont = (block == last_sent_block) ?
                RAM_SAVE_FLAG_CONTINUE : 0;

            p = memory_region_get_ram_ptr(mr) + offset;

            /* In doubt sent page as normal */
            bytes_sent = -1;
            ret = ram_control_save_page(f, block->offset,
                       block->host, offset, TARGET_PAGE_SIZE, &bytes_sent);

            XBZRLE_cache_lock();

            current_addr = block->offset + offset;
            if (ret != RAM_SAVE_CONTROL_NOT_SUPP) {
                if (ret != RAM_SAVE_CONTROL_DELAYED) {
                    if (bytes_sent > 0) {
                        acct_info.norm_pages++;
                    } else if (bytes_sent == 0) {
                        acct_info.dup_pages++;
                    }
                }
            } else if (is_zero_range(p, TARGET_PAGE_SIZE)) {
                acct_info.dup_pages++;
                bytes_sent = save_block_hdr(f, block, offset, cont,
                                            RAM_SAVE_FLAG_COMPRESS);
                qemu_put_byte(f, 0);
                bytes_sent++;
                /* Must let xbzrle know, otherwise a previous (now 0'd) cached
                 * page would be stale
                 */
                xbzrle_cache_zero_page(current_addr);
            } else if (!ram_bulk_stage && migrate_use_xbzrle()) {
                bytes_sent = save_xbzrle_page(f, p, current_addr, block,
                                              offset, cont, last_stage);
                if (!last_stage) {
                    /* We must send exactly what's in the xbzrle cache
                     * even if the page wasn't xbzrle compressed, so that
                     * it's right next time.
                     */
                    p = get_cached_data(XBZRLE.cache, current_addr);

                    /* Can't send this cached data async, since the cache page
                     * might get updated before it gets to the wire
                     */
                    send_async = false;
                }
            }

            /* XBZRLE overflow or normal page */
            if (bytes_sent == -1) {
                bytes_sent = save_block_hdr(f, block, offset, cont, RAM_SAVE_FLAG_PAGE);
<<<<<<< HEAD
                if (ret != RAM_SAVE_CONTROL_DELAYED) {
                    qemu_put_buffer_async(f, p, TARGET_PAGE_SIZE);
                    bytes_sent += TARGET_PAGE_SIZE;
                    acct_info.norm_pages++;
                }
=======
                if (send_async) {
                    qemu_put_buffer_async(f, p, TARGET_PAGE_SIZE);
                } else {
                    qemu_put_buffer(f, p, TARGET_PAGE_SIZE);
                }
                bytes_sent += TARGET_PAGE_SIZE;
                acct_info.norm_pages++;
>>>>>>> 347d3c2c
            }

            XBZRLE_cache_unlock();
            /* if page is unmodified, continue to the next */
            if (bytes_sent > 0) {
                last_sent_block = block;
                break;
            }
        }
    }
    last_seen_block = block;
    last_offset = offset;

    return bytes_sent;
}

static uint64_t bytes_transferred;

void acct_update_position(QEMUFile *f, size_t size, bool zero)
{
    uint64_t pages = size / TARGET_PAGE_SIZE;
    if (zero) {
        acct_info.dup_pages += pages;
    } else {
        acct_info.norm_pages += pages;
        bytes_transferred += size;
        qemu_update_position(f, size);
    }
}

static ram_addr_t ram_save_remaining(void)
{
    return migration_dirty_pages;
}

uint64_t ram_bytes_remaining(void)
{
    return ram_save_remaining() * TARGET_PAGE_SIZE;
}

uint64_t ram_bytes_transferred(void)
{
    return bytes_transferred;
}

uint64_t ram_bytes_total(void)
{
    RAMBlock *block;
    uint64_t total = 0;

    QTAILQ_FOREACH(block, &ram_list.blocks, next)
        total += block->length;

    return total;
}

void free_xbzrle_decoded_buf(void)
{
    g_free(xbzrle_decoded_buf);
    xbzrle_decoded_buf = NULL;
}

static void migration_end(void)
{
    if (migration_bitmap) {
        memory_global_dirty_log_stop();
        g_free(migration_bitmap);
        migration_bitmap = NULL;
    }

    XBZRLE_cache_lock();
    if (XBZRLE.cache) {
        cache_fini(XBZRLE.cache);
        g_free(XBZRLE.cache);
        g_free(XBZRLE.encoded_buf);
        g_free(XBZRLE.current_buf);
        XBZRLE.cache = NULL;
        XBZRLE.encoded_buf = NULL;
        XBZRLE.current_buf = NULL;
    }
    XBZRLE_cache_unlock();
}

static void ram_migration_cancel(void *opaque)
{
    migration_end();
}

static void reset_ram_globals(bool reset_bulk_stage)
{
    last_seen_block = NULL;
    last_sent_block = NULL;
    last_offset = 0;
    last_version = ram_list.version;
    ram_bulk_stage = reset_bulk_stage;
}

#define MAX_WAIT 50 /* ms, half buffered_file limit */

static int ram_save_setup(QEMUFile *f, void *opaque)
{
    RAMBlock *block;
    int64_t ram_pages = last_ram_offset() >> TARGET_PAGE_BITS;

    /*
     * RAM stays open during micro-checkpointing for the next transaction.
     */
    if (migration_is_mc(migrate_get_current())) {
        qemu_mutex_lock_ramlist();
        reset_ram_globals(false);
        goto skip_setup;
    }

    migration_bitmap = bitmap_new(ram_pages);
    bitmap_set(migration_bitmap, 0, ram_pages);
    migration_dirty_pages = ram_pages;
    mig_throttle_on = false;
    dirty_rate_high_cnt = 0;

    if (migrate_use_xbzrle()) {
        qemu_mutex_lock_iothread();
        XBZRLE.cache = cache_init(migrate_xbzrle_cache_size() /
                                  TARGET_PAGE_SIZE,
                                  TARGET_PAGE_SIZE);
        if (!XBZRLE.cache) {
            qemu_mutex_unlock_iothread();
            DPRINTF("Error creating cache\n");
            return -1;
        }
        qemu_mutex_init(&XBZRLE.lock);
        qemu_mutex_unlock_iothread();

        /* We prefer not to abort if there is no memory */
        XBZRLE.encoded_buf = g_try_malloc0(TARGET_PAGE_SIZE);
        if (!XBZRLE.encoded_buf) {
            DPRINTF("Error allocating encoded_buf\n");
            return -1;
        }

        XBZRLE.current_buf = g_try_malloc(TARGET_PAGE_SIZE);
        if (!XBZRLE.current_buf) {
            DPRINTF("Error allocating current_buf\n");
            g_free(XBZRLE.encoded_buf);
            XBZRLE.encoded_buf = NULL;
            return -1;
        }

        acct_clear();
    }

    qemu_mutex_lock_iothread();
    qemu_mutex_lock_ramlist();
    bytes_transferred = 0;
    reset_ram_globals(true);

    memory_global_dirty_log_start();
    migration_bitmap_sync();
    qemu_mutex_unlock_iothread();

skip_setup:

    qemu_put_be64(f, ram_bytes_total() | RAM_SAVE_FLAG_MEM_SIZE);

    QTAILQ_FOREACH(block, &ram_list.blocks, next) {
        qemu_put_byte(f, strlen(block->idstr));
        qemu_put_buffer(f, (uint8_t *)block->idstr, strlen(block->idstr));
        qemu_put_be64(f, block->length);
    }

    qemu_mutex_unlock_ramlist();

    ram_control_before_iterate(f, RAM_CONTROL_SETUP);
    ram_control_after_iterate(f, RAM_CONTROL_SETUP);

    qemu_put_be64(f, RAM_SAVE_FLAG_EOS);

    return 0;
}

static int ram_save_iterate(QEMUFile *f, void *opaque)
{
    int ret;
    int i;
    int64_t t0;
    int total_sent = 0;

    qemu_mutex_lock_ramlist();

    if (ram_list.version != last_version) {
        reset_ram_globals(true);
    }

    ram_control_before_iterate(f, RAM_CONTROL_ROUND);

    t0 = qemu_clock_get_ns(QEMU_CLOCK_REALTIME);
    i = 0;
    while ((ret = qemu_file_rate_limit(f)) == 0) {
        int bytes_sent;

        bytes_sent = ram_save_block(f, false);
        /* no more blocks to sent */
        if (bytes_sent == 0) {
            break;
        }
        total_sent += bytes_sent;
        acct_info.iterations++;
        check_guest_throttling();
        /* we want to check in the 1st loop, just in case it was the 1st time
           and we had to sync the dirty bitmap.
           qemu_get_clock_ns() is a bit expensive, so we only check each some
           iterations
        */
        if ((i & 63) == 0) {
            uint64_t t1 = (qemu_clock_get_ns(QEMU_CLOCK_REALTIME) - t0) / 1000000;
            if (t1 > MAX_WAIT) {
                DPRINTF("big wait: %" PRIu64 " milliseconds, %d iterations\n",
                        t1, i);
                break;
            }
        }
        i++;
    }

    qemu_mutex_unlock_ramlist();

    /*
     * Must occur before EOS (or any QEMUFile operation)
     * because of RDMA protocol.
     */
    ram_control_after_iterate(f, RAM_CONTROL_ROUND);

    bytes_transferred += total_sent;

    /*
     * Do not count these 8 bytes into total_sent, so that we can
     * return 0 if no page had been dirtied.
     */
    qemu_put_be64(f, RAM_SAVE_FLAG_EOS);
    bytes_transferred += 8;

    ret = qemu_file_get_error(f);
    if (ret < 0) {
        return ret;
    }

    return total_sent;
}

static int ram_save_complete(QEMUFile *f, void *opaque)
{
    qemu_mutex_lock_ramlist();
    migration_bitmap_sync();

    ram_control_before_iterate(f, RAM_CONTROL_FINISH);

    /* try transferring iterative blocks of memory */

    /* flush all remaining blocks regardless of rate limiting */
    while (true) {
        int bytes_sent;

        bytes_sent = ram_save_block(f, true);
        /* no more blocks to sent */
        if (bytes_sent == 0) {
            break;
        }
        bytes_transferred += bytes_sent;
    }

    ram_control_after_iterate(f, RAM_CONTROL_FINISH);

    /*
     * Only cleanup at the end of normal migrations
     * or if the MC destination failed and we got an error.
     * Otherwise, we are (or will soon be) in MIG_STATE_CHECKPOINTING.
     */
    if(!migrate_use_mc() || migration_has_failed(migrate_get_current())) {
        migration_end();
    }

    qemu_mutex_unlock_ramlist();
    qemu_put_be64(f, RAM_SAVE_FLAG_EOS);

    return 0;
}

static uint64_t ram_save_pending(QEMUFile *f, void *opaque, uint64_t max_size)
{
    uint64_t remaining_size;

    remaining_size = ram_save_remaining() * TARGET_PAGE_SIZE;

    if (remaining_size < max_size) {
        qemu_mutex_lock_iothread();
        migration_bitmap_sync();
        qemu_mutex_unlock_iothread();
        remaining_size = ram_save_remaining() * TARGET_PAGE_SIZE;
    }
    return remaining_size;
}

static int load_xbzrle(QEMUFile *f, ram_addr_t addr, void *host)
{
    int ret, rc = 0;
    unsigned int xh_len;
    int xh_flags;

    if (!xbzrle_decoded_buf) {
        xbzrle_decoded_buf = g_malloc(TARGET_PAGE_SIZE);
    }

    /* extract RLE header */
    xh_flags = qemu_get_byte(f);
    xh_len = qemu_get_be16(f);

    if (xh_flags != ENCODING_FLAG_XBZRLE) {
        fprintf(stderr, "Failed to load XBZRLE page - wrong compression!\n");
        return -1;
    }

    if (xh_len > TARGET_PAGE_SIZE) {
        fprintf(stderr, "Failed to load XBZRLE page - len overflow!\n");
        return -1;
    }
    /* load data and decode */
    qemu_get_buffer(f, xbzrle_decoded_buf, xh_len);

    /* decode RLE */
    ret = xbzrle_decode_buffer(xbzrle_decoded_buf, xh_len, host,
                               TARGET_PAGE_SIZE);
    if (ret == -1) {
        fprintf(stderr, "Failed to load XBZRLE page - decode error!\n");
        rc = -1;
    } else  if (ret > TARGET_PAGE_SIZE) {
        fprintf(stderr, "Failed to load XBZRLE page - size %d exceeds %d!\n",
                ret, TARGET_PAGE_SIZE);
        abort();
    }

    return rc;
}

static inline void *host_from_stream_offset(QEMUFile *f,
                                            ram_addr_t offset,
                                            int flags)
{
    static RAMBlock *block = NULL;
    char id[256];
    uint8_t len;

    if (flags & RAM_SAVE_FLAG_CONTINUE) {
        if (!block) {
            fprintf(stderr, "Ack, bad migration stream!\n");
            return NULL;
        }

        return memory_region_get_ram_ptr(block->mr) + offset;
    }

    len = qemu_get_byte(f);
    qemu_get_buffer(f, (uint8_t *)id, len);
    id[len] = 0;

    QTAILQ_FOREACH(block, &ram_list.blocks, next) {
        if (!strncmp(id, block->idstr, sizeof(id)))
            return memory_region_get_ram_ptr(block->mr) + offset;
    }

    fprintf(stderr, "Can't find block %s!\n", id);
    return NULL;
}

/*
 * If a page (or a whole RDMA chunk) has been
 * determined to be zero, then zap it.
 */
void ram_handle_compressed(void *host, uint8_t ch, uint64_t size)
{
    if (ch != 0 || !is_zero_range(host, size)) {
        memset(host, ch, size);
    }
}

static int ram_load(QEMUFile *f, void *opaque, int version_id)
{
    ram_addr_t addr;
    int flags, ret = 0;
    int error;
    static uint64_t seq_iter;

    seq_iter++;

    if (version_id < 4 || version_id > 4) {
        return -EINVAL;
    }

    do {
        addr = qemu_get_be64(f);

        flags = addr & ~TARGET_PAGE_MASK;
        addr &= TARGET_PAGE_MASK;

        if (flags & RAM_SAVE_FLAG_MEM_SIZE) {
            if (version_id == 4) {
                /* Synchronize RAM block list */
                char id[256];
                ram_addr_t length;
                ram_addr_t total_ram_bytes = addr;

                while (total_ram_bytes) {
                    RAMBlock *block;
                    uint8_t len;

                    len = qemu_get_byte(f);
                    qemu_get_buffer(f, (uint8_t *)id, len);
                    id[len] = 0;
                    length = qemu_get_be64(f);

                    QTAILQ_FOREACH(block, &ram_list.blocks, next) {
                        if (!strncmp(id, block->idstr, sizeof(id))) {
                            if (block->length != length) {
                                fprintf(stderr,
                                        "Length mismatch: %s: " RAM_ADDR_FMT
                                        " in != " RAM_ADDR_FMT "\n", id, length,
                                        block->length);
                                ret =  -EINVAL;
                                goto done;
                            }
                            break;
                        }
                    }

                    if (!block) {
                        fprintf(stderr, "Unknown ramblock \"%s\", cannot "
                                "accept migration\n", id);
                        ret = -EINVAL;
                        goto done;
                    }

                    total_ram_bytes -= length;
                }
            }
        }

        if (flags & RAM_SAVE_FLAG_COMPRESS) {
            void *host;
            uint8_t ch;

            host = host_from_stream_offset(f, addr, flags);
            if (!host) {
                return -EINVAL;
            }

            ch = qemu_get_byte(f);
            ram_handle_compressed(host, ch, TARGET_PAGE_SIZE);
        } else if (flags & RAM_SAVE_FLAG_PAGE) {
            void *host;
            int r;

            host = host_from_stream_offset(f, addr, flags);
            if (!host) {
                return -EINVAL;
            }

            r = ram_control_load_page(f, host, TARGET_PAGE_SIZE);

            if (r == RAM_LOAD_CONTROL_NOT_SUPP) {
                qemu_get_buffer(f, host, TARGET_PAGE_SIZE);
            }
        } else if (flags & RAM_SAVE_FLAG_XBZRLE) {
            void *host = host_from_stream_offset(f, addr, flags);
            if (!host) {
                return -EINVAL;
            }

            if (load_xbzrle(f, addr, host) < 0) {
                ret = -EINVAL;
                goto done;
            }
        } else if (flags & RAM_SAVE_FLAG_HOOK) {
            ram_control_load_hook(f, flags);
        }
        error = qemu_file_get_error(f);
        if (error) {
            ret = error;
            goto done;
        }
    } while (!(flags & RAM_SAVE_FLAG_EOS));

done:
    DPRINTF("Completed load of VM with exit code %d seq iteration "
            "%" PRIu64 "\n", ret, seq_iter);
    return ret;
}

SaveVMHandlers savevm_ram_handlers = {
    .save_live_setup = ram_save_setup,
    .save_live_iterate = ram_save_iterate,
    .save_live_complete = ram_save_complete,
    .save_live_pending = ram_save_pending,
    .load_state = ram_load,
    .cancel = ram_migration_cancel,
};

struct soundhw {
    const char *name;
    const char *descr;
    int enabled;
    int isa;
    union {
        int (*init_isa) (ISABus *bus);
        int (*init_pci) (PCIBus *bus);
    } init;
};

static struct soundhw soundhw[9];
static int soundhw_count;

void isa_register_soundhw(const char *name, const char *descr,
                          int (*init_isa)(ISABus *bus))
{
    assert(soundhw_count < ARRAY_SIZE(soundhw) - 1);
    soundhw[soundhw_count].name = name;
    soundhw[soundhw_count].descr = descr;
    soundhw[soundhw_count].isa = 1;
    soundhw[soundhw_count].init.init_isa = init_isa;
    soundhw_count++;
}

void pci_register_soundhw(const char *name, const char *descr,
                          int (*init_pci)(PCIBus *bus))
{
    assert(soundhw_count < ARRAY_SIZE(soundhw) - 1);
    soundhw[soundhw_count].name = name;
    soundhw[soundhw_count].descr = descr;
    soundhw[soundhw_count].isa = 0;
    soundhw[soundhw_count].init.init_pci = init_pci;
    soundhw_count++;
}

void select_soundhw(const char *optarg)
{
    struct soundhw *c;

    if (is_help_option(optarg)) {
    show_valid_cards:

        if (soundhw_count) {
             printf("Valid sound card names (comma separated):\n");
             for (c = soundhw; c->name; ++c) {
                 printf ("%-11s %s\n", c->name, c->descr);
             }
             printf("\n-soundhw all will enable all of the above\n");
        } else {
             printf("Machine has no user-selectable audio hardware "
                    "(it may or may not have always-present audio hardware).\n");
        }
        exit(!is_help_option(optarg));
    }
    else {
        size_t l;
        const char *p;
        char *e;
        int bad_card = 0;

        if (!strcmp(optarg, "all")) {
            for (c = soundhw; c->name; ++c) {
                c->enabled = 1;
            }
            return;
        }

        p = optarg;
        while (*p) {
            e = strchr(p, ',');
            l = !e ? strlen(p) : (size_t) (e - p);

            for (c = soundhw; c->name; ++c) {
                if (!strncmp(c->name, p, l) && !c->name[l]) {
                    c->enabled = 1;
                    break;
                }
            }

            if (!c->name) {
                if (l > 80) {
                    fprintf(stderr,
                            "Unknown sound card name (too big to show)\n");
                }
                else {
                    fprintf(stderr, "Unknown sound card name `%.*s'\n",
                            (int) l, p);
                }
                bad_card = 1;
            }
            p += l + (e != NULL);
        }

        if (bad_card) {
            goto show_valid_cards;
        }
    }
}

void audio_init(void)
{
    struct soundhw *c;
    ISABus *isa_bus = (ISABus *) object_resolve_path_type("", TYPE_ISA_BUS, NULL);
    PCIBus *pci_bus = (PCIBus *) object_resolve_path_type("", TYPE_PCI_BUS, NULL);

    for (c = soundhw; c->name; ++c) {
        if (c->enabled) {
            if (c->isa) {
                if (!isa_bus) {
                    fprintf(stderr, "ISA bus not available for %s\n", c->name);
                    exit(1);
                }
                c->init.init_isa(isa_bus);
            } else {
                if (!pci_bus) {
                    fprintf(stderr, "PCI bus not available for %s\n", c->name);
                    exit(1);
                }
                c->init.init_pci(pci_bus);
            }
        }
    }
}

int qemu_uuid_parse(const char *str, uint8_t *uuid)
{
    int ret;

    if (strlen(str) != 36) {
        return -1;
    }

    ret = sscanf(str, UUID_FMT, &uuid[0], &uuid[1], &uuid[2], &uuid[3],
                 &uuid[4], &uuid[5], &uuid[6], &uuid[7], &uuid[8], &uuid[9],
                 &uuid[10], &uuid[11], &uuid[12], &uuid[13], &uuid[14],
                 &uuid[15]);

    if (ret != 16) {
        return -1;
    }
    return 0;
}

void do_acpitable_option(const QemuOpts *opts)
{
#ifdef TARGET_I386
    Error *err = NULL;

    acpi_table_add(opts, &err);
    if (err) {
        error_report("Wrong acpi table provided: %s",
                     error_get_pretty(err));
        error_free(err);
        exit(1);
    }
#endif
}

void do_smbios_option(QemuOpts *opts)
{
#ifdef TARGET_I386
    smbios_entry_add(opts);
#endif
}

void cpudef_init(void)
{
#if defined(cpudef_setup)
    cpudef_setup(); /* parse cpu definitions in target config file */
#endif
}

int tcg_available(void)
{
    return 1;
}

int kvm_available(void)
{
#ifdef CONFIG_KVM
    return 1;
#else
    return 0;
#endif
}

int xen_available(void)
{
#ifdef CONFIG_XEN
    return 1;
#else
    return 0;
#endif
}


TargetInfo *qmp_query_target(Error **errp)
{
    TargetInfo *info = g_malloc0(sizeof(*info));

    info->arch = g_strdup(TARGET_NAME);

    return info;
}

/* Stub function that's gets run on the vcpu when its brought out of the
   VM to run inside qemu via async_run_on_cpu()*/
static void mig_sleep_cpu(void *opq)
{
    qemu_mutex_unlock_iothread();
    g_usleep(30*1000);
    qemu_mutex_lock_iothread();
}

/* To reduce the dirty rate explicitly disallow the VCPUs from spending
   much time in the VM. The migration thread will try to catchup.
   Workload will experience a performance drop.
*/
static void mig_throttle_guest_down(void)
{
    CPUState *cpu;

    qemu_mutex_lock_iothread();
    CPU_FOREACH(cpu) {
        async_run_on_cpu(cpu, mig_sleep_cpu, NULL);
    }
    qemu_mutex_unlock_iothread();
}

static void check_guest_throttling(void)
{
    static int64_t t0;
    int64_t        t1;

    if (!mig_throttle_on) {
        return;
    }

    if (!t0)  {
        t0 = qemu_clock_get_ns(QEMU_CLOCK_REALTIME);
        return;
    }

    t1 = qemu_clock_get_ns(QEMU_CLOCK_REALTIME);

    /* If it has been more than 40 ms since the last time the guest
     * was throttled then do it again.
     */
    if (40 < (t1-t0)/1000000) {
        mig_throttle_guest_down();
        t0 = t1;
    }
}<|MERGE_RESOLUTION|>--- conflicted
+++ resolved
@@ -641,21 +641,15 @@
             /* XBZRLE overflow or normal page */
             if (bytes_sent == -1) {
                 bytes_sent = save_block_hdr(f, block, offset, cont, RAM_SAVE_FLAG_PAGE);
-<<<<<<< HEAD
                 if (ret != RAM_SAVE_CONTROL_DELAYED) {
-                    qemu_put_buffer_async(f, p, TARGET_PAGE_SIZE);
+                    if (send_async) {
+                        qemu_put_buffer_async(f, p, TARGET_PAGE_SIZE);
+                    } else {
+                        qemu_put_buffer(f, p, TARGET_PAGE_SIZE);
+                    }
                     bytes_sent += TARGET_PAGE_SIZE;
                     acct_info.norm_pages++;
                 }
-=======
-                if (send_async) {
-                    qemu_put_buffer_async(f, p, TARGET_PAGE_SIZE);
-                } else {
-                    qemu_put_buffer(f, p, TARGET_PAGE_SIZE);
-                }
-                bytes_sent += TARGET_PAGE_SIZE;
-                acct_info.norm_pages++;
->>>>>>> 347d3c2c
             }
 
             XBZRLE_cache_unlock();
