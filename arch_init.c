/*
 * QEMU System Emulator
 *
 * Copyright (c) 2003-2008 Fabrice Bellard
 *
 * Permission is hereby granted, free of charge, to any person obtaining a copy
 * of this software and associated documentation files (the "Software"), to deal
 * in the Software without restriction, including without limitation the rights
 * to use, copy, modify, merge, publish, distribute, sublicense, and/or sell
 * copies of the Software, and to permit persons to whom the Software is
 * furnished to do so, subject to the following conditions:
 *
 * The above copyright notice and this permission notice shall be included in
 * all copies or substantial portions of the Software.
 *
 * THE SOFTWARE IS PROVIDED "AS IS", WITHOUT WARRANTY OF ANY KIND, EXPRESS OR
 * IMPLIED, INCLUDING BUT NOT LIMITED TO THE WARRANTIES OF MERCHANTABILITY,
 * FITNESS FOR A PARTICULAR PURPOSE AND NONINFRINGEMENT. IN NO EVENT SHALL
 * THE AUTHORS OR COPYRIGHT HOLDERS BE LIABLE FOR ANY CLAIM, DAMAGES OR OTHER
 * LIABILITY, WHETHER IN AN ACTION OF CONTRACT, TORT OR OTHERWISE, ARISING FROM,
 * OUT OF OR IN CONNECTION WITH THE SOFTWARE OR THE USE OR OTHER DEALINGS IN
 * THE SOFTWARE.
 */
#include <stdint.h>
#include <stdarg.h>
#include <stdlib.h>
#ifndef _WIN32
#include <sys/types.h>
#include <sys/mman.h>
#endif
#include "config.h"
#include "monitor/monitor.h"
#include "sysemu/sysemu.h"
#include "qemu/bitops.h"
#include "qemu/bitmap.h"
#include "sysemu/arch_init.h"
#include "audio/audio.h"
#include "hw/i386/pc.h"
#include "hw/pci/pci.h"
#include "hw/audio/audio.h"
#include "sysemu/kvm.h"
#include "migration/migration.h"
#include "hw/i386/smbios.h"
#include "exec/address-spaces.h"
#include "hw/audio/pcspk.h"
#include "migration/page_cache.h"
#include "qemu/config-file.h"
#include "qmp-commands.h"
#include "trace.h"
#include "exec/cpu-all.h"
#include "exec/ram_addr.h"
#include "hw/acpi/acpi.h"
#include "qemu/host-utils.h"

#ifdef DEBUG_ARCH_INIT
#define DPRINTF(fmt, ...) \
    do { fprintf(stdout, "arch_init: " fmt, ## __VA_ARGS__); } while (0)
#else
#define DPRINTF(fmt, ...) \
    do { } while (0)
#endif

#ifdef TARGET_SPARC
int graphic_width = 1024;
int graphic_height = 768;
int graphic_depth = 8;
#else
int graphic_width = 800;
int graphic_height = 600;
int graphic_depth = 32;
#endif


#if defined(TARGET_ALPHA)
#define QEMU_ARCH QEMU_ARCH_ALPHA
#elif defined(TARGET_ARM)
#define QEMU_ARCH QEMU_ARCH_ARM
#elif defined(TARGET_CRIS)
#define QEMU_ARCH QEMU_ARCH_CRIS
#elif defined(TARGET_I386)
#define QEMU_ARCH QEMU_ARCH_I386
#elif defined(TARGET_M68K)
#define QEMU_ARCH QEMU_ARCH_M68K
#elif defined(TARGET_LM32)
#define QEMU_ARCH QEMU_ARCH_LM32
#elif defined(TARGET_MICROBLAZE)
#define QEMU_ARCH QEMU_ARCH_MICROBLAZE
#elif defined(TARGET_MIPS)
#define QEMU_ARCH QEMU_ARCH_MIPS
#elif defined(TARGET_MOXIE)
#define QEMU_ARCH QEMU_ARCH_MOXIE
#elif defined(TARGET_OPENRISC)
#define QEMU_ARCH QEMU_ARCH_OPENRISC
#elif defined(TARGET_PPC)
#define QEMU_ARCH QEMU_ARCH_PPC
#elif defined(TARGET_S390X)
#define QEMU_ARCH QEMU_ARCH_S390X
#elif defined(TARGET_SH4)
#define QEMU_ARCH QEMU_ARCH_SH4
#elif defined(TARGET_SPARC)
#define QEMU_ARCH QEMU_ARCH_SPARC
#elif defined(TARGET_XTENSA)
#define QEMU_ARCH QEMU_ARCH_XTENSA
#elif defined(TARGET_UNICORE32)
#define QEMU_ARCH QEMU_ARCH_UNICORE32
#endif

const uint32_t arch_type = QEMU_ARCH;
static bool mig_throttle_on;
static int dirty_rate_high_cnt;
static void check_guest_throttling(void);

/***********************************************************/
/* ram save/restore */

#define RAM_SAVE_FLAG_FULL     0x01 /* Obsolete, not used anymore */
#define RAM_SAVE_FLAG_COMPRESS 0x02
#define RAM_SAVE_FLAG_MEM_SIZE 0x04
#define RAM_SAVE_FLAG_PAGE     0x08
#define RAM_SAVE_FLAG_EOS      0x10
#define RAM_SAVE_FLAG_CONTINUE 0x20
#define RAM_SAVE_FLAG_XBZRLE   0x40
/* 0x80 is reserved in migration.h start with 0x100 next */


static struct defconfig_file {
    const char *filename;
    /* Indicates it is an user config file (disabled by -no-user-config) */
    bool userconfig;
} default_config_files[] = {
    { CONFIG_QEMU_CONFDIR "/qemu.conf",                   true },
    { CONFIG_QEMU_CONFDIR "/target-" TARGET_NAME ".conf", true },
    { NULL }, /* end of list */
};


int qemu_read_default_config_files(bool userconfig)
{
    int ret;
    struct defconfig_file *f;

    for (f = default_config_files; f->filename; f++) {
        if (!userconfig && f->userconfig) {
            continue;
        }
        ret = qemu_read_config_file(f->filename);
        if (ret < 0 && ret != -ENOENT) {
            return ret;
        }
    }

    return 0;
}

static inline bool is_zero_range(uint8_t *p, uint64_t size)
{
    return buffer_find_nonzero_offset(p, size) == size;
}

/* struct contains XBZRLE cache and a static page
   used by the compression */
static struct {
    /* buffer used for XBZRLE encoding */
    uint8_t *encoded_buf;
    /* buffer for storing page content */
    uint8_t *current_buf;
    /* buffer used for XBZRLE decoding */
    uint8_t *decoded_buf;
    /* Cache for XBZRLE */
    PageCache *cache;
} XBZRLE = {
    .encoded_buf = NULL,
    .current_buf = NULL,
    .decoded_buf = NULL,
    .cache = NULL,
};


int64_t xbzrle_cache_resize(int64_t new_size)
{
    if (XBZRLE.cache != NULL) {
        return cache_resize(XBZRLE.cache, new_size / TARGET_PAGE_SIZE) *
            TARGET_PAGE_SIZE;
    }
    return pow2floor(new_size);
}

/* accounting for migration statistics */
typedef struct AccountingInfo {
    uint64_t dup_pages;
    uint64_t skipped_pages;
    uint64_t norm_pages;
    uint64_t iterations;
    uint64_t log_dirty_time;
    uint64_t migration_bitmap_time;
    uint64_t xbzrle_bytes;
    uint64_t xbzrle_pages;
    uint64_t xbzrle_cache_miss;
    uint64_t xbzrle_overflows;
} AccountingInfo;

static AccountingInfo acct_info;

void acct_clear(void)
{
    memset(&acct_info, 0, sizeof(acct_info));
}

uint64_t dup_mig_bytes_transferred(void)
{
    return acct_info.dup_pages * TARGET_PAGE_SIZE;
}

uint64_t dup_mig_pages_transferred(void)
{
    return acct_info.dup_pages;
}

uint64_t skipped_mig_bytes_transferred(void)
{
    return acct_info.skipped_pages * TARGET_PAGE_SIZE;
}

uint64_t skipped_mig_pages_transferred(void)
{
    return acct_info.skipped_pages;
}

uint64_t norm_mig_bytes_transferred(void)
{
    return acct_info.norm_pages * TARGET_PAGE_SIZE;
}

uint64_t norm_mig_pages_transferred(void)
{
    return acct_info.norm_pages;
}

uint64_t norm_mig_log_dirty_time(void)
{
    return acct_info.log_dirty_time;
}

uint64_t norm_mig_bitmap_time(void)
{
    return acct_info.migration_bitmap_time;
}

uint64_t xbzrle_mig_bytes_transferred(void)
{
    return acct_info.xbzrle_bytes;
}

uint64_t xbzrle_mig_pages_transferred(void)
{
    return acct_info.xbzrle_pages;
}

uint64_t xbzrle_mig_pages_cache_miss(void)
{
    return acct_info.xbzrle_cache_miss;
}

uint64_t xbzrle_mig_pages_overflow(void)
{
    return acct_info.xbzrle_overflows;
}

static size_t save_block_hdr(QEMUFile *f, RAMBlock *block, ram_addr_t offset,
                             int cont, int flag)
{
    size_t size;

    qemu_put_be64(f, offset | cont | flag);
    size = 8;

    if (!cont) {
        qemu_put_byte(f, strlen(block->idstr));
        qemu_put_buffer(f, (uint8_t *)block->idstr,
                        strlen(block->idstr));
        size += 1 + strlen(block->idstr);
    }
    return size;
}

#define ENCODING_FLAG_XBZRLE 0x1

static int save_xbzrle_page(QEMUFile *f, uint8_t *current_data,
                            ram_addr_t current_addr, RAMBlock *block,
                            ram_addr_t offset, int cont, bool last_stage)
{
    int encoded_len = 0, bytes_sent = -1;
    uint8_t *prev_cached_page;

    if (!cache_is_cached(XBZRLE.cache, current_addr)) {
        if (!last_stage) {
            cache_insert(XBZRLE.cache, current_addr, current_data);
        }
        acct_info.xbzrle_cache_miss++;
        return -1;
    }

    prev_cached_page = get_cached_data(XBZRLE.cache, current_addr);

    /* save current buffer into memory */
    memcpy(XBZRLE.current_buf, current_data, TARGET_PAGE_SIZE);

    /* XBZRLE encoding (if there is no overflow) */
    encoded_len = xbzrle_encode_buffer(prev_cached_page, XBZRLE.current_buf,
                                       TARGET_PAGE_SIZE, XBZRLE.encoded_buf,
                                       TARGET_PAGE_SIZE);
    if (encoded_len == 0) {
        DPRINTF("Skipping unmodified page\n");
        return 0;
    } else if (encoded_len == -1) {
        DPRINTF("Overflow\n");
        acct_info.xbzrle_overflows++;
        /* update data in the cache */
        memcpy(prev_cached_page, current_data, TARGET_PAGE_SIZE);
        return -1;
    }

    /* we need to update the data in the cache, in order to get the same data */
    if (!last_stage) {
        memcpy(prev_cached_page, XBZRLE.current_buf, TARGET_PAGE_SIZE);
    }

    /* Send XBZRLE based compressed page */
    bytes_sent = save_block_hdr(f, block, offset, cont, RAM_SAVE_FLAG_XBZRLE);
    qemu_put_byte(f, ENCODING_FLAG_XBZRLE);
    qemu_put_be16(f, encoded_len);
    qemu_put_buffer(f, XBZRLE.encoded_buf, encoded_len);
    bytes_sent += encoded_len + 1 + 2;
    acct_info.xbzrle_pages++;
    acct_info.xbzrle_bytes += bytes_sent;

    return bytes_sent;
}


/* This is the last block that we have visited serching for dirty pages
 */
static RAMBlock *last_seen_block;
/* This is the last block from where we have sent data */
static RAMBlock *last_sent_block;
static ram_addr_t last_offset;
static unsigned long *migration_bitmap;
static uint64_t migration_dirty_pages;
static uint32_t last_version;
static bool ram_bulk_stage;

static inline
ram_addr_t migration_bitmap_find_and_reset_dirty(MemoryRegion *mr,
                                                 ram_addr_t start)
{
    unsigned long base = mr->ram_addr >> TARGET_PAGE_BITS;
    unsigned long nr = base + (start >> TARGET_PAGE_BITS);
    uint64_t mr_size = TARGET_PAGE_ALIGN(memory_region_size(mr));
    unsigned long size = base + (mr_size >> TARGET_PAGE_BITS);

    unsigned long next;

    if (ram_bulk_stage && nr > base) {
        next = nr + 1;
    } else {
        next = find_next_bit(migration_bitmap, size, nr);
    }

    if (next < size) {
        clear_bit(next, migration_bitmap);
        migration_dirty_pages--;
    }
    return (next - base) << TARGET_PAGE_BITS;
}

static inline bool migration_bitmap_set_dirty(ram_addr_t addr)
{
<<<<<<< HEAD
    return test_and_set_bit((mr->ram_addr + offset) >> TARGET_PAGE_BITS, 
                                migration_bitmap);
}

typedef struct BitmapWalkerParams {
    QemuMutex ready_mutex;
    QemuMutex done_mutex;
    QemuCond cond;
    QemuThread walker;
    MigrationState *s;
    int core_id;
    int keep_running;
    ram_addr_t start;
    ram_addr_t stop;
    void *block;
    uint64_t dirty_pages;
} BitmapWalkerParams;

static int nb_bitmap_workers = 0;
=======
    bool ret;
    int nr = addr >> TARGET_PAGE_BITS;
>>>>>>> 1cf892ca

BitmapWalkerParams *bitmap_walkers = NULL;

/*
 * Bitmap workers: This is a temporary performance-driven
 * workaround for the slowness (10s of milliseconds) incurred
 * during calls to migration_bitmap_sync().
 *
 * Ideally, migration_bitmap_sync() should be able to use the
 * GET_LOG_DIRTY bitmap from KVM directly, but it does not right
 * now because the bitmap is not retrieved as a single memory
 * allocation which requires a couple of transformations into
 * a 'unified' bitmap before the migration code can make good use
 * of it.
 *
 * Bitmap workers perform this transformation in parallel
 * in a multi-threaded fashion until a patch is ready to process
 * the bitmaps from GET_LOG_DIRTY directly.
 */
static uint64_t migration_worker_range(RAMBlock *block, 
                            ram_addr_t start, ram_addr_t stop)
{
    ram_addr_t addr;
    uint64_t dirty_pages = 0;
    

    for (addr = start; addr < stop; addr += TARGET_PAGE_SIZE) {
        if (memory_region_test_and_clear_dirty(block->mr,
                                               addr, TARGET_PAGE_SIZE,
                                               DIRTY_MEMORY_MIGRATION)) {
            if (!migration_bitmap_set_dirty(block->mr, addr)) {
                dirty_pages++;
            }
        }
    }

    return dirty_pages;
}

/*
 * The worker sleeps until it gets some work to transform a 
 * chunk of bitmap from KVM to the migration_bitmap.
 */
void *migration_bitmap_worker(void *opaque)
{
    BitmapWalkerParams * bwp = opaque;

    do {
        qemu_mutex_lock(&bwp->ready_mutex);
        qemu_mutex_lock(&bwp->done_mutex);
        qemu_mutex_unlock(&bwp->ready_mutex);
        qemu_cond_signal(&bwp->cond);

        if(!bwp->keep_running) {
                break;
        }

        bwp->dirty_pages = migration_worker_range(bwp->block, bwp->start, bwp->stop);

        qemu_cond_wait(&bwp->cond, &bwp->done_mutex);
        qemu_mutex_unlock(&bwp->done_mutex);
    } while(bwp->keep_running);

    return NULL;
}

void migration_bitmap_worker_start(MigrationState *s)
{
    int core;

    /* 
     * CPUs N - 1 are reserved for N - 1 worker threads 
     * processing the pc.ram bytemap => migration_bitmap.
     * The migration thread goes on the last CPU,
     * which process the remaining, smaller RAMblocks.
     */
    nb_bitmap_workers = getNumCores() - 1;

    bitmap_walkers = g_malloc0(sizeof(struct BitmapWalkerParams) * 
                                                nb_bitmap_workers);

    memset(bitmap_walkers, 0, sizeof(BitmapWalkerParams) * nb_bitmap_workers);

    for (core = 0; core < nb_bitmap_workers; core++) {
        BitmapWalkerParams * bwp = &bitmap_walkers[core];
        bwp->core_id = core;
        bwp->keep_running = 1;
        bwp->s = s;
        qemu_cond_init(&bwp->cond);
        qemu_mutex_init(&bwp->ready_mutex);
        qemu_mutex_init(&bwp->done_mutex);
        qemu_mutex_lock(&bwp->ready_mutex);
    }

    for (core = 0; core < nb_bitmap_workers; core++) {
        BitmapWalkerParams * bwp = &bitmap_walkers[core];
        qemu_thread_create(&bwp->walker, 
            migration_bitmap_worker, bwp, QEMU_THREAD_DETACHED);
    }
}

void migration_bitmap_worker_stop(MigrationState *s)
{
    int core;

    for (core = 0; core < nb_bitmap_workers; core++) {
        BitmapWalkerParams * bwp = &bitmap_walkers[core];
        bwp->keep_running = 0;
        qemu_mutex_unlock(&bwp->ready_mutex);
    }

    DPRINTF("Bitmap workers stopped.\n");

	g_free(bitmap_walkers);
	bitmap_walkers = NULL;
    nb_bitmap_workers = 0;
}


static void migration_bitmap_distribute_specific_worker(MigrationState *s, RAMBlock * block, int core, ram_addr_t start, ram_addr_t stop)
{
    BitmapWalkerParams * bwp = &bitmap_walkers[core];

    bwp->start = start;
    bwp->stop = stop;
    bwp->block = block;

    qemu_cond_wait(&bwp->cond, &bwp->ready_mutex);
} 

static void migration_bitmap_join_worker(MigrationState *s, int core)
{
    BitmapWalkerParams * bwp = &bitmap_walkers[core];
    qemu_mutex_lock(&bwp->done_mutex);
    qemu_cond_signal(&bwp->cond);
    qemu_mutex_unlock(&bwp->done_mutex);
    migration_dirty_pages += bwp->dirty_pages;
}

/*
 * Chop up the QEMU 'bytemap' built around GET_LOG_DIRTY and handout
 * the migration_bitmap population work to all the workers.
 * 
 * If there are N cpus in the hypervisor, there will be N workers
 * which each process equal chunks of the RAM block bytemap.
 */
static void migration_bitmap_distribute_work(MigrationState *s, RAMBlock * block)
{
    uint64_t pages = block->length / TARGET_PAGE_SIZE;
    uint64_t inc = pages / nb_bitmap_workers;
    uint64_t remainder = pages % inc;
    int core;

    for (core = 0; core < nb_bitmap_workers; core++) {
        ram_addr_t start = core * inc, stop = core * inc + inc;

        if(core == (nb_bitmap_workers - 1))
                stop += remainder;

        start *= TARGET_PAGE_SIZE;
        stop *= TARGET_PAGE_SIZE;
        
        migration_bitmap_distribute_specific_worker(s, block, core, start, stop);
    }
}

static void migration_bitmap_sync_range(ram_addr_t start, ram_addr_t length)
{
    ram_addr_t addr;
    unsigned long page = BIT_WORD(start >> TARGET_PAGE_BITS);

    /* start address is aligned at the start of a word? */
    if (((page * BITS_PER_LONG) << TARGET_PAGE_BITS) == start) {
        int k;
        int nr = BITS_TO_LONGS(length >> TARGET_PAGE_BITS);
        unsigned long *src = ram_list.dirty_memory[DIRTY_MEMORY_MIGRATION];

        for (k = page; k < page + nr; k++) {
            if (src[k]) {
                unsigned long new_dirty;
                new_dirty = ~migration_bitmap[k];
                migration_bitmap[k] |= src[k];
                new_dirty &= src[k];
                migration_dirty_pages += ctpopl(new_dirty);
                src[k] = 0;
            }
        }
    } else {
        for (addr = 0; addr < length; addr += TARGET_PAGE_SIZE) {
            if (cpu_physical_memory_get_dirty(start + addr,
                                              TARGET_PAGE_SIZE,
                                              DIRTY_MEMORY_MIGRATION)) {
                cpu_physical_memory_reset_dirty(start + addr,
                                                TARGET_PAGE_SIZE,
                                                DIRTY_MEMORY_MIGRATION);
                migration_bitmap_set_dirty(start + addr);
            }
        }
    }
}


/* Needs iothread lock! */

static void migration_bitmap_sync(void)
{
    RAMBlock *block;
    uint64_t num_dirty_pages_init = migration_dirty_pages;
    MigrationState *s = migrate_get_current();
    static int64_t start_time;
    static int64_t bytes_xfer_prev;
    static int64_t num_dirty_pages_period;
    int64_t end_time;
    int64_t bytes_xfer_now;
    int64_t begin_time;
    int64_t dirty_time;

    if (!bytes_xfer_prev) {
        bytes_xfer_prev = ram_bytes_transferred();
    }

    begin_time = qemu_clock_get_ms(QEMU_CLOCK_REALTIME);
    if (!start_time) {
        start_time = qemu_clock_get_ms(QEMU_CLOCK_REALTIME);
    }
    trace_migration_bitmap_sync_start();
    address_space_sync_dirty_bitmap(&address_space_memory);

    dirty_time = qemu_clock_get_ms(QEMU_CLOCK_REALTIME);

    QTAILQ_FOREACH(block, &ram_list.blocks, next) {
<<<<<<< HEAD
        if (!strcmp(block->idstr, "pc.ram") && nb_bitmap_workers) {
            migration_bitmap_distribute_work(s, block);
            continue;
        }
        migration_dirty_pages += migration_worker_range(block, 0, block->length);
    }

    if (nb_bitmap_workers) {
        int core;
        for (core = 0; core < nb_bitmap_workers; core++) {
            migration_bitmap_join_worker(s, core);
        }
=======
        migration_bitmap_sync_range(block->mr->ram_addr, block->length);
>>>>>>> 1cf892ca
    }

    trace_migration_bitmap_sync_end(migration_dirty_pages
                                    - num_dirty_pages_init);
    num_dirty_pages_period += migration_dirty_pages - num_dirty_pages_init;
    end_time = qemu_clock_get_ms(QEMU_CLOCK_REALTIME);

    acct_info.log_dirty_time += dirty_time - begin_time;
    acct_info.migration_bitmap_time += end_time - dirty_time;

    /* more than 1 second = 1000 milliseconds */
    if (end_time > start_time + 1000) {
        if (migrate_auto_converge()) {
            /* The following detection logic can be refined later. For now:
               Check to see if the dirtied bytes is 50% more than the approx.
               amount of bytes that just got transferred since the last time we
               were in this routine. If that happens >N times (for now N==4)
               we turn on the throttle down logic */
            bytes_xfer_now = ram_bytes_transferred();
            if (s->dirty_pages_rate &&
               (num_dirty_pages_period * TARGET_PAGE_SIZE >
                   (bytes_xfer_now - bytes_xfer_prev)/2) &&
               (dirty_rate_high_cnt++ > 4)) {
                    trace_migration_throttle();
                    mig_throttle_on = true;
                    dirty_rate_high_cnt = 0;
             }
             bytes_xfer_prev = bytes_xfer_now;
        } else {
             mig_throttle_on = false;
        }
        s->dirty_pages_rate = num_dirty_pages_period * 1000
            / (end_time - start_time);
        s->dirty_bytes_rate = s->dirty_pages_rate * TARGET_PAGE_SIZE;
        start_time = end_time;
        num_dirty_pages_period = 0;
    }
}

/*
 * ram_save_block: Writes a page of memory to the stream f
 *
 * Returns:  The number of bytes written.
 *           0 means no dirty pages
 */

static int ram_save_block(QEMUFile *f, bool last_stage)
{
    RAMBlock *block = last_seen_block;
    ram_addr_t offset = last_offset;
    bool complete_round = false;
    int bytes_sent = 0;
    MemoryRegion *mr;
    ram_addr_t current_addr;

    if (!block)
        block = QTAILQ_FIRST(&ram_list.blocks);

    while (true) {
        mr = block->mr;
        offset = migration_bitmap_find_and_reset_dirty(mr, offset);
        if (complete_round && block == last_seen_block &&
            offset >= last_offset) {
            break;
        }
        if (offset >= block->length) {
            offset = 0;
            block = QTAILQ_NEXT(block, next);
            if (!block) {
                block = QTAILQ_FIRST(&ram_list.blocks);
                complete_round = true;
                ram_bulk_stage = false;
            }
        } else {
            int ret;
            uint8_t *p;
            int cont = (block == last_sent_block) ?
                RAM_SAVE_FLAG_CONTINUE : 0;

            p = memory_region_get_ram_ptr(mr) + offset;

            /* In doubt sent page as normal */
            bytes_sent = -1;
            ret = ram_control_save_page(f, block->offset,
                       block->host, offset, TARGET_PAGE_SIZE, &bytes_sent);

            if (ret != RAM_SAVE_CONTROL_NOT_SUPP) {
                if (ret != RAM_SAVE_CONTROL_DELAYED) {
                    if (bytes_sent > 0) {
                        acct_info.norm_pages++;
                    } else if (bytes_sent == 0) {
                        acct_info.dup_pages++;
                    }
                }
            } else if (is_zero_range(p, TARGET_PAGE_SIZE)) {
                acct_info.dup_pages++;
                bytes_sent = save_block_hdr(f, block, offset, cont,
                                            RAM_SAVE_FLAG_COMPRESS);
                qemu_put_byte(f, 0);
                bytes_sent++;
            } else if (!ram_bulk_stage && migrate_use_xbzrle()) {
                current_addr = block->offset + offset;
                bytes_sent = save_xbzrle_page(f, p, current_addr, block,
                                              offset, cont, last_stage);
                if (!last_stage) {
                    p = get_cached_data(XBZRLE.cache, current_addr);
                }
            }

            /* XBZRLE overflow or normal page */
            if (bytes_sent == -1) {
                bytes_sent = save_block_hdr(f, block, offset, cont, RAM_SAVE_FLAG_PAGE);
                if (ret != RAM_SAVE_CONTROL_DELAYED) {
                    qemu_put_buffer_async(f, p, TARGET_PAGE_SIZE);
                    bytes_sent += TARGET_PAGE_SIZE;
                    acct_info.norm_pages++;
                }
            }

            /* if page is unmodified, continue to the next */
            if (bytes_sent > 0) {
                last_sent_block = block;
                break;
            }
        }
    }
    last_seen_block = block;
    last_offset = offset;

    return bytes_sent;
}

static uint64_t bytes_transferred;

void acct_update_position(QEMUFile *f, size_t size, bool zero)
{
    uint64_t pages = size / TARGET_PAGE_SIZE;
    if (zero) {
        acct_info.dup_pages += pages;
    } else {
        acct_info.norm_pages += pages;
        bytes_transferred += size;
        qemu_update_position(f, size);
    }
}

static ram_addr_t ram_save_remaining(void)
{
    return migration_dirty_pages;
}

uint64_t ram_bytes_remaining(void)
{
    return ram_save_remaining() * TARGET_PAGE_SIZE;
}

uint64_t ram_bytes_transferred(void)
{
    return bytes_transferred;
}

uint64_t ram_bytes_total(void)
{
    RAMBlock *block;
    uint64_t total = 0;

    QTAILQ_FOREACH(block, &ram_list.blocks, next)
        total += block->length;

    return total;
}

static void migration_end(void)
{
    if (migration_bitmap) {
        memory_global_dirty_log_stop();
        g_free(migration_bitmap);
        migration_bitmap = NULL;
    }

    if (XBZRLE.cache) {
        cache_fini(XBZRLE.cache);
        g_free(XBZRLE.cache);
        g_free(XBZRLE.encoded_buf);
        g_free(XBZRLE.current_buf);
        g_free(XBZRLE.decoded_buf);
        XBZRLE.cache = NULL;
    }
}

static void ram_migration_cancel(void *opaque)
{
    migration_end();
}

static void reset_ram_globals(bool reset_bulk_stage)
{
    last_seen_block = NULL;
    last_sent_block = NULL;
    last_offset = 0;
    last_version = ram_list.version;
    ram_bulk_stage = reset_bulk_stage;
}

#define MAX_WAIT 50 /* ms, half buffered_file limit */

static int ram_save_setup(QEMUFile *f, void *opaque)
{
    RAMBlock *block;
    int64_t ram_pages = last_ram_offset() >> TARGET_PAGE_BITS;

    /*
     * RAM stays open during micro-checkpointing for the next transaction.
     */
    if (migration_is_mc(migrate_get_current())) {
        qemu_mutex_lock_ramlist();
        reset_ram_globals(false);
        goto skip_setup;
    }

    migration_bitmap = bitmap_new(ram_pages);
    bitmap_set(migration_bitmap, 0, ram_pages);
    migration_dirty_pages = ram_pages;
    mig_throttle_on = false;
    dirty_rate_high_cnt = 0;

    if (migrate_use_xbzrle()) {
        XBZRLE.cache = cache_init(migrate_xbzrle_cache_size() /
                                  TARGET_PAGE_SIZE,
                                  TARGET_PAGE_SIZE);
        if (!XBZRLE.cache) {
            DPRINTF("Error creating cache\n");
            return -1;
        }
        XBZRLE.encoded_buf = g_malloc0(TARGET_PAGE_SIZE);
        XBZRLE.current_buf = g_malloc(TARGET_PAGE_SIZE);
        acct_clear();
    }

    qemu_mutex_lock_iothread();
    qemu_mutex_lock_ramlist();
    bytes_transferred = 0;
    reset_ram_globals(true);

    memory_global_dirty_log_start();
    migration_bitmap_sync();
    qemu_mutex_unlock_iothread();

skip_setup:

    qemu_put_be64(f, ram_bytes_total() | RAM_SAVE_FLAG_MEM_SIZE);

    QTAILQ_FOREACH(block, &ram_list.blocks, next) {
        qemu_put_byte(f, strlen(block->idstr));
        qemu_put_buffer(f, (uint8_t *)block->idstr, strlen(block->idstr));
        qemu_put_be64(f, block->length);
    }

    qemu_mutex_unlock_ramlist();

    ram_control_before_iterate(f, RAM_CONTROL_SETUP);
    ram_control_after_iterate(f, RAM_CONTROL_SETUP);

    qemu_put_be64(f, RAM_SAVE_FLAG_EOS);

    return 0;
}

static int ram_save_iterate(QEMUFile *f, void *opaque)
{
    int ret;
    int i;
    int64_t t0;
    int total_sent = 0;

    qemu_mutex_lock_ramlist();

    if (ram_list.version != last_version) {
        reset_ram_globals(true);
    }

    ram_control_before_iterate(f, RAM_CONTROL_ROUND);

    t0 = qemu_clock_get_ns(QEMU_CLOCK_REALTIME);
    i = 0;
    while ((ret = qemu_file_rate_limit(f)) == 0) {
        int bytes_sent;

        bytes_sent = ram_save_block(f, false);
        /* no more blocks to sent */
        if (bytes_sent == 0) {
            break;
        }
        total_sent += bytes_sent;
        acct_info.iterations++;
        check_guest_throttling();
        /* we want to check in the 1st loop, just in case it was the 1st time
           and we had to sync the dirty bitmap.
           qemu_get_clock_ns() is a bit expensive, so we only check each some
           iterations
        */
        if ((i & 63) == 0) {
            uint64_t t1 = (qemu_clock_get_ns(QEMU_CLOCK_REALTIME) - t0) / 1000000;
            if (t1 > MAX_WAIT) {
                DPRINTF("big wait: %" PRIu64 " milliseconds, %d iterations\n",
                        t1, i);
                break;
            }
        }
        i++;
    }

    qemu_mutex_unlock_ramlist();

    /*
     * Must occur before EOS (or any QEMUFile operation)
     * because of RDMA protocol.
     */
    ram_control_after_iterate(f, RAM_CONTROL_ROUND);

    bytes_transferred += total_sent;

    /*
     * Do not count these 8 bytes into total_sent, so that we can
     * return 0 if no page had been dirtied.
     */
    qemu_put_be64(f, RAM_SAVE_FLAG_EOS);
    bytes_transferred += 8;

    ret = qemu_file_get_error(f);
    if (ret < 0) {
        return ret;
    }

    return total_sent;
}

static int ram_save_complete(QEMUFile *f, void *opaque)
{
    qemu_mutex_lock_ramlist();
    migration_bitmap_sync();

    ram_control_before_iterate(f, RAM_CONTROL_FINISH);

    /* try transferring iterative blocks of memory */

    /* flush all remaining blocks regardless of rate limiting */
    while (true) {
        int bytes_sent;

        bytes_sent = ram_save_block(f, true);
        /* no more blocks to sent */
        if (bytes_sent == 0) {
            break;
        }
        bytes_transferred += bytes_sent;
    }

    ram_control_after_iterate(f, RAM_CONTROL_FINISH);

    /*
     * Only cleanup at the end of normal migrations
     * or if the MC destination failed and we got an error.
     * Otherwise, we are (or will be soon) in MIG_STATE_MC.
     */
    if(!migrate_use_mc() || migration_has_failed(migrate_get_current())) {
        migration_end();
    }

    qemu_mutex_unlock_ramlist();
    qemu_put_be64(f, RAM_SAVE_FLAG_EOS);

    return 0;
}

static uint64_t ram_save_pending(QEMUFile *f, void *opaque, uint64_t max_size)
{
    uint64_t remaining_size;

    remaining_size = ram_save_remaining() * TARGET_PAGE_SIZE;

    if (remaining_size < max_size) {
        qemu_mutex_lock_iothread();
        migration_bitmap_sync();
        qemu_mutex_unlock_iothread();
        remaining_size = ram_save_remaining() * TARGET_PAGE_SIZE;
    }
    return remaining_size;
}

static int load_xbzrle(QEMUFile *f, ram_addr_t addr, void *host)
{
    int ret, rc = 0;
    unsigned int xh_len;
    int xh_flags;

    if (!XBZRLE.decoded_buf) {
        XBZRLE.decoded_buf = g_malloc(TARGET_PAGE_SIZE);
    }

    /* extract RLE header */
    xh_flags = qemu_get_byte(f);
    xh_len = qemu_get_be16(f);

    if (xh_flags != ENCODING_FLAG_XBZRLE) {
        fprintf(stderr, "Failed to load XBZRLE page - wrong compression!\n");
        return -1;
    }

    if (xh_len > TARGET_PAGE_SIZE) {
        fprintf(stderr, "Failed to load XBZRLE page - len overflow!\n");
        return -1;
    }
    /* load data and decode */
    qemu_get_buffer(f, XBZRLE.decoded_buf, xh_len);

    /* decode RLE */
    ret = xbzrle_decode_buffer(XBZRLE.decoded_buf, xh_len, host,
                               TARGET_PAGE_SIZE);
    if (ret == -1) {
        fprintf(stderr, "Failed to load XBZRLE page - decode error!\n");
        rc = -1;
    } else  if (ret > TARGET_PAGE_SIZE) {
        fprintf(stderr, "Failed to load XBZRLE page - size %d exceeds %d!\n",
                ret, TARGET_PAGE_SIZE);
        abort();
    }

    return rc;
}

static inline void *host_from_stream_offset(QEMUFile *f,
                                            ram_addr_t offset,
                                            int flags)
{
    static RAMBlock *block = NULL;
    char id[256];
    uint8_t len;

    if (flags & RAM_SAVE_FLAG_CONTINUE) {
        if (!block) {
            fprintf(stderr, "Ack, bad migration stream!\n");
            return NULL;
        }

        return memory_region_get_ram_ptr(block->mr) + offset;
    }

    len = qemu_get_byte(f);
    qemu_get_buffer(f, (uint8_t *)id, len);
    id[len] = 0;

    QTAILQ_FOREACH(block, &ram_list.blocks, next) {
        if (!strncmp(id, block->idstr, sizeof(id)))
            return memory_region_get_ram_ptr(block->mr) + offset;
    }

    fprintf(stderr, "Can't find block %s!\n", id);
    return NULL;
}

/*
 * If a page (or a whole RDMA chunk) has been
 * determined to be zero, then zap it.
 */
void ram_handle_compressed(void *host, uint8_t ch, uint64_t size)
{
    if (ch != 0 || !is_zero_range(host, size)) {
        memset(host, ch, size);
    }
}

static int ram_load(QEMUFile *f, void *opaque, int version_id)
{
    ram_addr_t addr;
    int flags, ret = 0;
    int error;
    static uint64_t seq_iter;

    seq_iter++;

    if (version_id < 4 || version_id > 4) {
        return -EINVAL;
    }

    do {
        addr = qemu_get_be64(f);

        flags = addr & ~TARGET_PAGE_MASK;
        addr &= TARGET_PAGE_MASK;

        if (flags & RAM_SAVE_FLAG_MEM_SIZE) {
            if (version_id == 4) {
                /* Synchronize RAM block list */
                char id[256];
                ram_addr_t length;
                ram_addr_t total_ram_bytes = addr;

                while (total_ram_bytes) {
                    RAMBlock *block;
                    uint8_t len;

                    len = qemu_get_byte(f);
                    qemu_get_buffer(f, (uint8_t *)id, len);
                    id[len] = 0;
                    length = qemu_get_be64(f);

                    QTAILQ_FOREACH(block, &ram_list.blocks, next) {
                        if (!strncmp(id, block->idstr, sizeof(id))) {
                            if (block->length != length) {
                                fprintf(stderr,
                                        "Length mismatch: %s: " RAM_ADDR_FMT
                                        " in != " RAM_ADDR_FMT "\n", id, length,
                                        block->length);
                                ret =  -EINVAL;
                                goto done;
                            }
                            break;
                        }
                    }

                    if (!block) {
                        fprintf(stderr, "Unknown ramblock \"%s\", cannot "
                                "accept migration\n", id);
                        ret = -EINVAL;
                        goto done;
                    }

                    total_ram_bytes -= length;
                }
            }
        }

        if (flags & RAM_SAVE_FLAG_COMPRESS) {
            void *host;
            uint8_t ch;

            host = host_from_stream_offset(f, addr, flags);
            if (!host) {
                return -EINVAL;
            }

            ch = qemu_get_byte(f);
            ram_handle_compressed(host, ch, TARGET_PAGE_SIZE);
        } else if (flags & RAM_SAVE_FLAG_PAGE) {
            void *host;
            int r;

            host = host_from_stream_offset(f, addr, flags);
            if (!host) {
                return -EINVAL;
            }

            r = ram_control_load_page(f, host, TARGET_PAGE_SIZE);

            if (r == RAM_LOAD_CONTROL_NOT_SUPP) {
                qemu_get_buffer(f, host, TARGET_PAGE_SIZE);
            }
        } else if (flags & RAM_SAVE_FLAG_XBZRLE) {
            void *host = host_from_stream_offset(f, addr, flags);
            if (!host) {
                return -EINVAL;
            }

            if (load_xbzrle(f, addr, host) < 0) {
                ret = -EINVAL;
                goto done;
            }
        } else if (flags & RAM_SAVE_FLAG_HOOK) {
            ram_control_load_hook(f, flags);
        }
        error = qemu_file_get_error(f);
        if (error) {
            ret = error;
            goto done;
        }
    } while (!(flags & RAM_SAVE_FLAG_EOS));

done:
    DPRINTF("Completed load of VM with exit code %d seq iteration "
            "%" PRIu64 "\n", ret, seq_iter);
    return ret;
}

SaveVMHandlers savevm_ram_handlers = {
    .save_live_setup = ram_save_setup,
    .save_live_iterate = ram_save_iterate,
    .save_live_complete = ram_save_complete,
    .save_live_pending = ram_save_pending,
    .load_state = ram_load,
    .cancel = ram_migration_cancel,
};

struct soundhw {
    const char *name;
    const char *descr;
    int enabled;
    int isa;
    union {
        int (*init_isa) (ISABus *bus);
        int (*init_pci) (PCIBus *bus);
    } init;
};

static struct soundhw soundhw[9];
static int soundhw_count;

void isa_register_soundhw(const char *name, const char *descr,
                          int (*init_isa)(ISABus *bus))
{
    assert(soundhw_count < ARRAY_SIZE(soundhw) - 1);
    soundhw[soundhw_count].name = name;
    soundhw[soundhw_count].descr = descr;
    soundhw[soundhw_count].isa = 1;
    soundhw[soundhw_count].init.init_isa = init_isa;
    soundhw_count++;
}

void pci_register_soundhw(const char *name, const char *descr,
                          int (*init_pci)(PCIBus *bus))
{
    assert(soundhw_count < ARRAY_SIZE(soundhw) - 1);
    soundhw[soundhw_count].name = name;
    soundhw[soundhw_count].descr = descr;
    soundhw[soundhw_count].isa = 0;
    soundhw[soundhw_count].init.init_pci = init_pci;
    soundhw_count++;
}

void select_soundhw(const char *optarg)
{
    struct soundhw *c;

    if (is_help_option(optarg)) {
    show_valid_cards:

        if (soundhw_count) {
             printf("Valid sound card names (comma separated):\n");
             for (c = soundhw; c->name; ++c) {
                 printf ("%-11s %s\n", c->name, c->descr);
             }
             printf("\n-soundhw all will enable all of the above\n");
        } else {
             printf("Machine has no user-selectable audio hardware "
                    "(it may or may not have always-present audio hardware).\n");
        }
        exit(!is_help_option(optarg));
    }
    else {
        size_t l;
        const char *p;
        char *e;
        int bad_card = 0;

        if (!strcmp(optarg, "all")) {
            for (c = soundhw; c->name; ++c) {
                c->enabled = 1;
            }
            return;
        }

        p = optarg;
        while (*p) {
            e = strchr(p, ',');
            l = !e ? strlen(p) : (size_t) (e - p);

            for (c = soundhw; c->name; ++c) {
                if (!strncmp(c->name, p, l) && !c->name[l]) {
                    c->enabled = 1;
                    break;
                }
            }

            if (!c->name) {
                if (l > 80) {
                    fprintf(stderr,
                            "Unknown sound card name (too big to show)\n");
                }
                else {
                    fprintf(stderr, "Unknown sound card name `%.*s'\n",
                            (int) l, p);
                }
                bad_card = 1;
            }
            p += l + (e != NULL);
        }

        if (bad_card) {
            goto show_valid_cards;
        }
    }
}

void audio_init(void)
{
    struct soundhw *c;
    ISABus *isa_bus = (ISABus *) object_resolve_path_type("", TYPE_ISA_BUS, NULL);
    PCIBus *pci_bus = (PCIBus *) object_resolve_path_type("", TYPE_PCI_BUS, NULL);

    for (c = soundhw; c->name; ++c) {
        if (c->enabled) {
            if (c->isa) {
                if (!isa_bus) {
                    fprintf(stderr, "ISA bus not available for %s\n", c->name);
                    exit(1);
                }
                c->init.init_isa(isa_bus);
            } else {
                if (!pci_bus) {
                    fprintf(stderr, "PCI bus not available for %s\n", c->name);
                    exit(1);
                }
                c->init.init_pci(pci_bus);
            }
        }
    }
}

int qemu_uuid_parse(const char *str, uint8_t *uuid)
{
    int ret;

    if (strlen(str) != 36) {
        return -1;
    }

    ret = sscanf(str, UUID_FMT, &uuid[0], &uuid[1], &uuid[2], &uuid[3],
                 &uuid[4], &uuid[5], &uuid[6], &uuid[7], &uuid[8], &uuid[9],
                 &uuid[10], &uuid[11], &uuid[12], &uuid[13], &uuid[14],
                 &uuid[15]);

    if (ret != 16) {
        return -1;
    }
    return 0;
}

void do_acpitable_option(const QemuOpts *opts)
{
#ifdef TARGET_I386
    Error *err = NULL;

    acpi_table_add(opts, &err);
    if (err) {
        error_report("Wrong acpi table provided: %s",
                     error_get_pretty(err));
        error_free(err);
        exit(1);
    }
#endif
}

void do_smbios_option(QemuOpts *opts)
{
#ifdef TARGET_I386
    smbios_entry_add(opts);
#endif
}

void cpudef_init(void)
{
#if defined(cpudef_setup)
    cpudef_setup(); /* parse cpu definitions in target config file */
#endif
}

int tcg_available(void)
{
    return 1;
}

int kvm_available(void)
{
#ifdef CONFIG_KVM
    return 1;
#else
    return 0;
#endif
}

int xen_available(void)
{
#ifdef CONFIG_XEN
    return 1;
#else
    return 0;
#endif
}


TargetInfo *qmp_query_target(Error **errp)
{
    TargetInfo *info = g_malloc0(sizeof(*info));

    info->arch = g_strdup(TARGET_NAME);

    return info;
}

/* Stub function that's gets run on the vcpu when its brought out of the
   VM to run inside qemu via async_run_on_cpu()*/
static void mig_sleep_cpu(void *opq)
{
    qemu_mutex_unlock_iothread();
    g_usleep(30*1000);
    qemu_mutex_lock_iothread();
}

/* To reduce the dirty rate explicitly disallow the VCPUs from spending
   much time in the VM. The migration thread will try to catchup.
   Workload will experience a performance drop.
*/
static void mig_throttle_guest_down(void)
{
    CPUState *cpu;

    qemu_mutex_lock_iothread();
    CPU_FOREACH(cpu) {
        async_run_on_cpu(cpu, mig_sleep_cpu, NULL);
    }
    qemu_mutex_unlock_iothread();
}

static void check_guest_throttling(void)
{
    static int64_t t0;
    int64_t        t1;

    if (!mig_throttle_on) {
        return;
    }

    if (!t0)  {
        t0 = qemu_clock_get_ns(QEMU_CLOCK_REALTIME);
        return;
    }

    t1 = qemu_clock_get_ns(QEMU_CLOCK_REALTIME);

    /* If it has been more than 40 ms since the last time the guest
     * was throttled then do it again.
     */
    if (40 < (t1-t0)/1000000) {
        mig_throttle_guest_down();
        t0 = t1;
    }
}<|MERGE_RESOLUTION|>--- conflicted
+++ resolved
@@ -375,9 +375,15 @@
 
 static inline bool migration_bitmap_set_dirty(ram_addr_t addr)
 {
-<<<<<<< HEAD
-    return test_and_set_bit((mr->ram_addr + offset) >> TARGET_PAGE_BITS, 
-                                migration_bitmap);
+    bool ret;
+    int nr = addr >> TARGET_PAGE_BITS;
+
+    ret = test_and_set_bit(nr, migration_bitmap);
+
+    if (!ret) {
+        migration_dirty_pages++;
+    }
+    return ret;
 }
 
 typedef struct BitmapWalkerParams {
@@ -395,75 +401,7 @@
 } BitmapWalkerParams;
 
 static int nb_bitmap_workers = 0;
-=======
-    bool ret;
-    int nr = addr >> TARGET_PAGE_BITS;
->>>>>>> 1cf892ca
-
 BitmapWalkerParams *bitmap_walkers = NULL;
-
-/*
- * Bitmap workers: This is a temporary performance-driven
- * workaround for the slowness (10s of milliseconds) incurred
- * during calls to migration_bitmap_sync().
- *
- * Ideally, migration_bitmap_sync() should be able to use the
- * GET_LOG_DIRTY bitmap from KVM directly, but it does not right
- * now because the bitmap is not retrieved as a single memory
- * allocation which requires a couple of transformations into
- * a 'unified' bitmap before the migration code can make good use
- * of it.
- *
- * Bitmap workers perform this transformation in parallel
- * in a multi-threaded fashion until a patch is ready to process
- * the bitmaps from GET_LOG_DIRTY directly.
- */
-static uint64_t migration_worker_range(RAMBlock *block, 
-                            ram_addr_t start, ram_addr_t stop)
-{
-    ram_addr_t addr;
-    uint64_t dirty_pages = 0;
-    
-
-    for (addr = start; addr < stop; addr += TARGET_PAGE_SIZE) {
-        if (memory_region_test_and_clear_dirty(block->mr,
-                                               addr, TARGET_PAGE_SIZE,
-                                               DIRTY_MEMORY_MIGRATION)) {
-            if (!migration_bitmap_set_dirty(block->mr, addr)) {
-                dirty_pages++;
-            }
-        }
-    }
-
-    return dirty_pages;
-}
-
-/*
- * The worker sleeps until it gets some work to transform a 
- * chunk of bitmap from KVM to the migration_bitmap.
- */
-void *migration_bitmap_worker(void *opaque)
-{
-    BitmapWalkerParams * bwp = opaque;
-
-    do {
-        qemu_mutex_lock(&bwp->ready_mutex);
-        qemu_mutex_lock(&bwp->done_mutex);
-        qemu_mutex_unlock(&bwp->ready_mutex);
-        qemu_cond_signal(&bwp->cond);
-
-        if(!bwp->keep_running) {
-                break;
-        }
-
-        bwp->dirty_pages = migration_worker_range(bwp->block, bwp->start, bwp->stop);
-
-        qemu_cond_wait(&bwp->cond, &bwp->done_mutex);
-        qemu_mutex_unlock(&bwp->done_mutex);
-    } while(bwp->keep_running);
-
-    return NULL;
-}
 
 void migration_bitmap_worker_start(MigrationState *s)
 {
@@ -494,9 +432,11 @@
     }
 
     for (core = 0; core < nb_bitmap_workers; core++) {
+        /*
         BitmapWalkerParams * bwp = &bitmap_walkers[core];
         qemu_thread_create(&bwp->walker, 
             migration_bitmap_worker, bwp, QEMU_THREAD_DETACHED);
+        */
     }
 }
 
@@ -515,54 +455,6 @@
 	g_free(bitmap_walkers);
 	bitmap_walkers = NULL;
     nb_bitmap_workers = 0;
-}
-
-
-static void migration_bitmap_distribute_specific_worker(MigrationState *s, RAMBlock * block, int core, ram_addr_t start, ram_addr_t stop)
-{
-    BitmapWalkerParams * bwp = &bitmap_walkers[core];
-
-    bwp->start = start;
-    bwp->stop = stop;
-    bwp->block = block;
-
-    qemu_cond_wait(&bwp->cond, &bwp->ready_mutex);
-} 
-
-static void migration_bitmap_join_worker(MigrationState *s, int core)
-{
-    BitmapWalkerParams * bwp = &bitmap_walkers[core];
-    qemu_mutex_lock(&bwp->done_mutex);
-    qemu_cond_signal(&bwp->cond);
-    qemu_mutex_unlock(&bwp->done_mutex);
-    migration_dirty_pages += bwp->dirty_pages;
-}
-
-/*
- * Chop up the QEMU 'bytemap' built around GET_LOG_DIRTY and handout
- * the migration_bitmap population work to all the workers.
- * 
- * If there are N cpus in the hypervisor, there will be N workers
- * which each process equal chunks of the RAM block bytemap.
- */
-static void migration_bitmap_distribute_work(MigrationState *s, RAMBlock * block)
-{
-    uint64_t pages = block->length / TARGET_PAGE_SIZE;
-    uint64_t inc = pages / nb_bitmap_workers;
-    uint64_t remainder = pages % inc;
-    int core;
-
-    for (core = 0; core < nb_bitmap_workers; core++) {
-        ram_addr_t start = core * inc, stop = core * inc + inc;
-
-        if(core == (nb_bitmap_workers - 1))
-                stop += remainder;
-
-        start *= TARGET_PAGE_SIZE;
-        stop *= TARGET_PAGE_SIZE;
-        
-        migration_bitmap_distribute_specific_worker(s, block, core, start, stop);
-    }
 }
 
 static void migration_bitmap_sync_range(ram_addr_t start, ram_addr_t length)
@@ -630,22 +522,7 @@
     dirty_time = qemu_clock_get_ms(QEMU_CLOCK_REALTIME);
 
     QTAILQ_FOREACH(block, &ram_list.blocks, next) {
-<<<<<<< HEAD
-        if (!strcmp(block->idstr, "pc.ram") && nb_bitmap_workers) {
-            migration_bitmap_distribute_work(s, block);
-            continue;
-        }
-        migration_dirty_pages += migration_worker_range(block, 0, block->length);
-    }
-
-    if (nb_bitmap_workers) {
-        int core;
-        for (core = 0; core < nb_bitmap_workers; core++) {
-            migration_bitmap_join_worker(s, core);
-        }
-=======
         migration_bitmap_sync_range(block->mr->ram_addr, block->length);
->>>>>>> 1cf892ca
     }
 
     trace_migration_bitmap_sync_end(migration_dirty_pages
